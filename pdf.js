/* -*- Mode: Java; tab-width: 2; indent-tabs-mode: nil; c-basic-offset: 2 -*- /
/* vim: set shiftwidth=2 tabstop=2 autoindent cindent expandtab: */

'use strict';

var ERRORS = 0, WARNINGS = 1, TODOS = 5;
var verbosity = WARNINGS;

function log(msg) {
  if (console && console.log)
    console.log(msg);
  else if (print)
    print(msg);
}

function warn(msg) {
  if (verbosity >= WARNINGS)
    log('Warning: ' + msg);
}

function error(msg) {
  log(backtrace());
  throw new Error(msg);
}

function TODO(what) {
  if (verbosity >= TODOS)
    log('TODO: ' + what);
}

function malformed(msg) {
  error('Malformed PDF: ' + msg);
}

function assert(cond, msg) {
  if (!cond)
    error(msg);
}

// In a well-formed PDF, |cond| holds.  If it doesn't, subsequent
// behavior is undefined.
function assertWellFormed(cond, msg) {
  if (!cond)
    malformed(msg);
}

function backtrace() {
  var stackStr;
  try {
    throw new Error();
  } catch (e) {
    stackStr = e.stack;
  }
  return stackStr.split('\n').slice(1).join('\n');
}

function shadow(obj, prop, value) {
  Object.defineProperty(obj, prop, { value: value,
                                     enumerable: true,
                                     configurable: true,
                                     writable: false });
    return value;
}

function bytesToString(bytes) {
  var str = '';
  var length = bytes.length;
  for (var n = 0; n < length; ++n)
    str += String.fromCharCode(bytes[n]);
  return str;
}

function stringToBytes(str) {
  var length = str.length;
  var bytes = new Uint8Array(length);
  for (var n = 0; n < length; ++n)
    bytes[n] = str.charCodeAt(n) & 0xFF;
  return bytes;
}

var Stream = (function() {
  function constructor(arrayBuffer, start, length, dict) {
    this.bytes = new Uint8Array(arrayBuffer);
    this.start = start || 0;
    this.pos = this.start;
    this.end = (start + length) || this.bytes.length;
    this.dict = dict;
  }

  // required methods for a stream. if a particular stream does not
  // implement these, an error should be thrown
  constructor.prototype = {
    get length() {
      return this.end - this.start;
    },
    getByte: function stream_getByte() {
      if (this.pos >= this.end)
        return null;
      return this.bytes[this.pos++];
    },
    // returns subarray of original buffer
    // should only be read
    getBytes: function stream_getBytes(length) {
      var bytes = this.bytes;
      var pos = this.pos;
      var strEnd = this.end;

      if (!length)
        return bytes.subarray(pos, strEnd);

      var end = pos + length;
      if (end > strEnd)
        end = strEnd;

      this.pos = end;
      return bytes.subarray(pos, end);
    },
    lookChar: function stream_lookChar() {
      if (this.pos >= this.end)
        return null;
      return String.fromCharCode(this.bytes[this.pos]);
    },
    getChar: function stream_getChar() {
      if (this.pos >= this.end)
        return null;
      return String.fromCharCode(this.bytes[this.pos++]);
    },
    skip: function stream_skip(n) {
      if (!n)
        n = 1;
      this.pos += n;
    },
    reset: function stream_reset() {
      this.pos = this.start;
    },
    moveStart: function stream_moveStart() {
      this.start = this.pos;
    },
    makeSubStream: function stream_makeSubstream(start, length, dict) {
      return new Stream(this.bytes.buffer, start, length, dict);
    }
  };

  return constructor;
})();

var StringStream = (function() {
  function constructor(str) {
    var length = str.length;
    var bytes = new Uint8Array(length);
    for (var n = 0; n < length; ++n)
      bytes[n] = str.charCodeAt(n);
    Stream.call(this, bytes);
  }

  constructor.prototype = Stream.prototype;

  return constructor;
})();

// super class for the decoding streams
var DecodeStream = (function() {
  function constructor() {
    this.pos = 0;
    this.bufferLength = 0;
    this.eof = false;
    this.buffer = null;
  }

  constructor.prototype = {
    ensureBuffer: function decodestream_ensureBuffer(requested) {
      var buffer = this.buffer;
      var current = buffer ? buffer.byteLength : 0;
      if (requested < current)
        return buffer;
      var size = 512;
      while (size < requested)
        size <<= 1;
      var buffer2 = new Uint8Array(size);
      for (var i = 0; i < current; ++i)
        buffer2[i] = buffer[i];
      return this.buffer = buffer2;
    },
    getByte: function decodestream_getByte() {
      var pos = this.pos;
      while (this.bufferLength <= pos) {
        if (this.eof)
          return null;
        this.readBlock();
      }
      return this.buffer[this.pos++];
    },
    getBytes: function decodestream_getBytes(length) {
      var pos = this.pos;

      if (length) {
        this.ensureBuffer(pos + length);
        var end = pos + length;

        while (!this.eof && this.bufferLength < end)
          this.readBlock();

        var bufEnd = this.bufferLength;
        if (end > bufEnd)
          end = bufEnd;
      } else {
        while (!this.eof)
          this.readBlock();

        var end = this.bufferLength;

        // checking if bufferLength is still 0 then
        // the buffer has to be initialized
        if (!end)
          this.buffer = new Uint8Array(0);
      }

      this.pos = end;
      return this.buffer.subarray(pos, end);
    },
    lookChar: function decodestream_lookChar() {
      var pos = this.pos;
      while (this.bufferLength <= pos) {
        if (this.eof)
          return null;
        this.readBlock();
      }
      return String.fromCharCode(this.buffer[this.pos]);
    },
    getChar: function decodestream_getChar() {
      var pos = this.pos;
      while (this.bufferLength <= pos) {
        if (this.eof)
          return null;
        this.readBlock();
      }
      return String.fromCharCode(this.buffer[this.pos++]);
    },
    makeSubStream: function decodestream_makeSubstream(start, length, dict) {
      var end = start + length;
      while (this.bufferLength <= end && !this.eof)
        this.readBlock();
      return new Stream(this.buffer, start, length, dict);
    },
    skip: function decodestream_skip(n) {
      if (!n)
        n = 1;
      this.pos += n;
    },
    reset: function decodestream_reset() {
      this.pos = 0;
    }
  };

  return constructor;
})();

var FakeStream = (function() {
  function constructor(stream) {
    this.dict = stream.dict;
    DecodeStream.call(this);
  };

  constructor.prototype = Object.create(DecodeStream.prototype);
  constructor.prototype.readBlock = function() {
    var bufferLength = this.bufferLength;
    bufferLength += 1024;
    var buffer = this.ensureBuffer(bufferLength);
    this.bufferLength = bufferLength;
  };

  constructor.prototype.getBytes = function(length) {
    var pos = this.pos;

    if (length) {
      this.ensureBuffer(pos + length);
      var end = pos + length;

      while (!this.eof && this.bufferLength < end)
        this.readBlock();

      var bufEnd = this.bufferLength;
      if (end > bufEnd)
        end = bufEnd;
    } else {
      this.eof = true;
      var end = this.bufferLength;
    }

    this.pos = end;
    return this.buffer.subarray(pos, end);
  };

  return constructor;
})();

var StreamsSequenceStream = (function() {
  function constructor(streams) {
    this.streams = streams;
    DecodeStream.call(this);
  }

  constructor.prototype = Object.create(DecodeStream.prototype);

  constructor.prototype.readBlock = function() {
    var streams = this.streams;
    if (streams.length == 0) {
      this.eof = true;
      return;
    }
    var stream = streams.shift();
    var chunk = stream.getBytes();
    var bufferLength = this.bufferLength;
    var newLength = bufferLength + chunk.length;
    var buffer = this.ensureBuffer(newLength);
    buffer.set(chunk, bufferLength);
    this.bufferLength = newLength;
  };

  return constructor;
})();

var FlateStream = (function() {
  var codeLenCodeMap = new Uint32Array([
    16, 17, 18, 0, 8, 7, 9, 6, 10, 5, 11, 4, 12, 3, 13, 2, 14, 1, 15
  ]);

  var lengthDecode = new Uint32Array([
    0x00003, 0x00004, 0x00005, 0x00006, 0x00007, 0x00008, 0x00009, 0x0000a,
    0x1000b, 0x1000d, 0x1000f, 0x10011, 0x20013, 0x20017, 0x2001b, 0x2001f,
    0x30023, 0x3002b, 0x30033, 0x3003b, 0x40043, 0x40053, 0x40063, 0x40073,
    0x50083, 0x500a3, 0x500c3, 0x500e3, 0x00102, 0x00102, 0x00102
  ]);

  var distDecode = new Uint32Array([
    0x00001, 0x00002, 0x00003, 0x00004, 0x10005, 0x10007, 0x20009, 0x2000d,
    0x30011, 0x30019, 0x40021, 0x40031, 0x50041, 0x50061, 0x60081, 0x600c1,
    0x70101, 0x70181, 0x80201, 0x80301, 0x90401, 0x90601, 0xa0801, 0xa0c01,
    0xb1001, 0xb1801, 0xc2001, 0xc3001, 0xd4001, 0xd6001
  ]);

  var fixedLitCodeTab = [new Uint32Array([
    0x70100, 0x80050, 0x80010, 0x80118, 0x70110, 0x80070, 0x80030, 0x900c0,
    0x70108, 0x80060, 0x80020, 0x900a0, 0x80000, 0x80080, 0x80040, 0x900e0,
    0x70104, 0x80058, 0x80018, 0x90090, 0x70114, 0x80078, 0x80038, 0x900d0,
    0x7010c, 0x80068, 0x80028, 0x900b0, 0x80008, 0x80088, 0x80048, 0x900f0,
    0x70102, 0x80054, 0x80014, 0x8011c, 0x70112, 0x80074, 0x80034, 0x900c8,
    0x7010a, 0x80064, 0x80024, 0x900a8, 0x80004, 0x80084, 0x80044, 0x900e8,
    0x70106, 0x8005c, 0x8001c, 0x90098, 0x70116, 0x8007c, 0x8003c, 0x900d8,
    0x7010e, 0x8006c, 0x8002c, 0x900b8, 0x8000c, 0x8008c, 0x8004c, 0x900f8,
    0x70101, 0x80052, 0x80012, 0x8011a, 0x70111, 0x80072, 0x80032, 0x900c4,
    0x70109, 0x80062, 0x80022, 0x900a4, 0x80002, 0x80082, 0x80042, 0x900e4,
    0x70105, 0x8005a, 0x8001a, 0x90094, 0x70115, 0x8007a, 0x8003a, 0x900d4,
    0x7010d, 0x8006a, 0x8002a, 0x900b4, 0x8000a, 0x8008a, 0x8004a, 0x900f4,
    0x70103, 0x80056, 0x80016, 0x8011e, 0x70113, 0x80076, 0x80036, 0x900cc,
    0x7010b, 0x80066, 0x80026, 0x900ac, 0x80006, 0x80086, 0x80046, 0x900ec,
    0x70107, 0x8005e, 0x8001e, 0x9009c, 0x70117, 0x8007e, 0x8003e, 0x900dc,
    0x7010f, 0x8006e, 0x8002e, 0x900bc, 0x8000e, 0x8008e, 0x8004e, 0x900fc,
    0x70100, 0x80051, 0x80011, 0x80119, 0x70110, 0x80071, 0x80031, 0x900c2,
    0x70108, 0x80061, 0x80021, 0x900a2, 0x80001, 0x80081, 0x80041, 0x900e2,
    0x70104, 0x80059, 0x80019, 0x90092, 0x70114, 0x80079, 0x80039, 0x900d2,
    0x7010c, 0x80069, 0x80029, 0x900b2, 0x80009, 0x80089, 0x80049, 0x900f2,
    0x70102, 0x80055, 0x80015, 0x8011d, 0x70112, 0x80075, 0x80035, 0x900ca,
    0x7010a, 0x80065, 0x80025, 0x900aa, 0x80005, 0x80085, 0x80045, 0x900ea,
    0x70106, 0x8005d, 0x8001d, 0x9009a, 0x70116, 0x8007d, 0x8003d, 0x900da,
    0x7010e, 0x8006d, 0x8002d, 0x900ba, 0x8000d, 0x8008d, 0x8004d, 0x900fa,
    0x70101, 0x80053, 0x80013, 0x8011b, 0x70111, 0x80073, 0x80033, 0x900c6,
    0x70109, 0x80063, 0x80023, 0x900a6, 0x80003, 0x80083, 0x80043, 0x900e6,
    0x70105, 0x8005b, 0x8001b, 0x90096, 0x70115, 0x8007b, 0x8003b, 0x900d6,
    0x7010d, 0x8006b, 0x8002b, 0x900b6, 0x8000b, 0x8008b, 0x8004b, 0x900f6,
    0x70103, 0x80057, 0x80017, 0x8011f, 0x70113, 0x80077, 0x80037, 0x900ce,
    0x7010b, 0x80067, 0x80027, 0x900ae, 0x80007, 0x80087, 0x80047, 0x900ee,
    0x70107, 0x8005f, 0x8001f, 0x9009e, 0x70117, 0x8007f, 0x8003f, 0x900de,
    0x7010f, 0x8006f, 0x8002f, 0x900be, 0x8000f, 0x8008f, 0x8004f, 0x900fe,
    0x70100, 0x80050, 0x80010, 0x80118, 0x70110, 0x80070, 0x80030, 0x900c1,
    0x70108, 0x80060, 0x80020, 0x900a1, 0x80000, 0x80080, 0x80040, 0x900e1,
    0x70104, 0x80058, 0x80018, 0x90091, 0x70114, 0x80078, 0x80038, 0x900d1,
    0x7010c, 0x80068, 0x80028, 0x900b1, 0x80008, 0x80088, 0x80048, 0x900f1,
    0x70102, 0x80054, 0x80014, 0x8011c, 0x70112, 0x80074, 0x80034, 0x900c9,
    0x7010a, 0x80064, 0x80024, 0x900a9, 0x80004, 0x80084, 0x80044, 0x900e9,
    0x70106, 0x8005c, 0x8001c, 0x90099, 0x70116, 0x8007c, 0x8003c, 0x900d9,
    0x7010e, 0x8006c, 0x8002c, 0x900b9, 0x8000c, 0x8008c, 0x8004c, 0x900f9,
    0x70101, 0x80052, 0x80012, 0x8011a, 0x70111, 0x80072, 0x80032, 0x900c5,
    0x70109, 0x80062, 0x80022, 0x900a5, 0x80002, 0x80082, 0x80042, 0x900e5,
    0x70105, 0x8005a, 0x8001a, 0x90095, 0x70115, 0x8007a, 0x8003a, 0x900d5,
    0x7010d, 0x8006a, 0x8002a, 0x900b5, 0x8000a, 0x8008a, 0x8004a, 0x900f5,
    0x70103, 0x80056, 0x80016, 0x8011e, 0x70113, 0x80076, 0x80036, 0x900cd,
    0x7010b, 0x80066, 0x80026, 0x900ad, 0x80006, 0x80086, 0x80046, 0x900ed,
    0x70107, 0x8005e, 0x8001e, 0x9009d, 0x70117, 0x8007e, 0x8003e, 0x900dd,
    0x7010f, 0x8006e, 0x8002e, 0x900bd, 0x8000e, 0x8008e, 0x8004e, 0x900fd,
    0x70100, 0x80051, 0x80011, 0x80119, 0x70110, 0x80071, 0x80031, 0x900c3,
    0x70108, 0x80061, 0x80021, 0x900a3, 0x80001, 0x80081, 0x80041, 0x900e3,
    0x70104, 0x80059, 0x80019, 0x90093, 0x70114, 0x80079, 0x80039, 0x900d3,
    0x7010c, 0x80069, 0x80029, 0x900b3, 0x80009, 0x80089, 0x80049, 0x900f3,
    0x70102, 0x80055, 0x80015, 0x8011d, 0x70112, 0x80075, 0x80035, 0x900cb,
    0x7010a, 0x80065, 0x80025, 0x900ab, 0x80005, 0x80085, 0x80045, 0x900eb,
    0x70106, 0x8005d, 0x8001d, 0x9009b, 0x70116, 0x8007d, 0x8003d, 0x900db,
    0x7010e, 0x8006d, 0x8002d, 0x900bb, 0x8000d, 0x8008d, 0x8004d, 0x900fb,
    0x70101, 0x80053, 0x80013, 0x8011b, 0x70111, 0x80073, 0x80033, 0x900c7,
    0x70109, 0x80063, 0x80023, 0x900a7, 0x80003, 0x80083, 0x80043, 0x900e7,
    0x70105, 0x8005b, 0x8001b, 0x90097, 0x70115, 0x8007b, 0x8003b, 0x900d7,
    0x7010d, 0x8006b, 0x8002b, 0x900b7, 0x8000b, 0x8008b, 0x8004b, 0x900f7,
    0x70103, 0x80057, 0x80017, 0x8011f, 0x70113, 0x80077, 0x80037, 0x900cf,
    0x7010b, 0x80067, 0x80027, 0x900af, 0x80007, 0x80087, 0x80047, 0x900ef,
    0x70107, 0x8005f, 0x8001f, 0x9009f, 0x70117, 0x8007f, 0x8003f, 0x900df,
    0x7010f, 0x8006f, 0x8002f, 0x900bf, 0x8000f, 0x8008f, 0x8004f, 0x900ff
  ]), 9];

  var fixedDistCodeTab = [new Uint32Array([
    0x50000, 0x50010, 0x50008, 0x50018, 0x50004, 0x50014, 0x5000c, 0x5001c,
    0x50002, 0x50012, 0x5000a, 0x5001a, 0x50006, 0x50016, 0x5000e, 0x00000,
    0x50001, 0x50011, 0x50009, 0x50019, 0x50005, 0x50015, 0x5000d, 0x5001d,
    0x50003, 0x50013, 0x5000b, 0x5001b, 0x50007, 0x50017, 0x5000f, 0x00000
  ]), 5];

  function constructor(stream) {
    var bytes = stream.getBytes();
    var bytesPos = 0;

    this.dict = stream.dict;
    var cmf = bytes[bytesPos++];
    var flg = bytes[bytesPos++];
    if (cmf == -1 || flg == -1)
      error('Invalid header in flate stream: ' + cmf + ', ' + flg);
    if ((cmf & 0x0f) != 0x08)
      error('Unknown compression method in flate stream: ' + cmf + ', ' + flg);
    if ((((cmf << 8) + flg) % 31) != 0)
      error('Bad FCHECK in flate stream: ' + cmf + ', ' + flg);
    if (flg & 0x20)
      error('FDICT bit set in flate stream: ' + cmf + ', ' + flg);

    this.bytes = bytes;
    this.bytesPos = bytesPos;

    this.codeSize = 0;
    this.codeBuf = 0;

    DecodeStream.call(this);
  }

  constructor.prototype = Object.create(DecodeStream.prototype);

  constructor.prototype.getBits = function(bits) {
    var codeSize = this.codeSize;
    var codeBuf = this.codeBuf;
    var bytes = this.bytes;
    var bytesPos = this.bytesPos;

    var b;
    while (codeSize < bits) {
      if (typeof (b = bytes[bytesPos++]) == 'undefined')
        error('Bad encoding in flate stream');
      codeBuf |= b << codeSize;
      codeSize += 8;
    }
    b = codeBuf & ((1 << bits) - 1);
    this.codeBuf = codeBuf >> bits;
    this.codeSize = codeSize -= bits;
    this.bytesPos = bytesPos;
    return b;
  };

  constructor.prototype.getCode = function(table) {
    var codes = table[0];
    var maxLen = table[1];
    var codeSize = this.codeSize;
    var codeBuf = this.codeBuf;
    var bytes = this.bytes;
    var bytesPos = this.bytesPos;

    while (codeSize < maxLen) {
      var b;
      if (typeof (b = bytes[bytesPos++]) == 'undefined')
        error('Bad encoding in flate stream');
      codeBuf |= (b << codeSize);
      codeSize += 8;
    }
    var code = codes[codeBuf & ((1 << maxLen) - 1)];
    var codeLen = code >> 16;
    var codeVal = code & 0xffff;
    if (codeSize == 0 || codeSize < codeLen || codeLen == 0)
      error('Bad encoding in flate stream');
    this.codeBuf = (codeBuf >> codeLen);
    this.codeSize = (codeSize - codeLen);
    this.bytesPos = bytesPos;
    return codeVal;
  };

  constructor.prototype.generateHuffmanTable = function(lengths) {
    var n = lengths.length;

    // find max code length
    var maxLen = 0;
    for (var i = 0; i < n; ++i) {
      if (lengths[i] > maxLen)
        maxLen = lengths[i];
    }

    // build the table
    var size = 1 << maxLen;
    var codes = new Uint32Array(size);
    for (var len = 1, code = 0, skip = 2;
         len <= maxLen;
         ++len, code <<= 1, skip <<= 1) {
      for (var val = 0; val < n; ++val) {
        if (lengths[val] == len) {
          // bit-reverse the code
          var code2 = 0;
          var t = code;
          for (var i = 0; i < len; ++i) {
            code2 = (code2 << 1) | (t & 1);
            t >>= 1;
          }

          // fill the table entries
          for (var i = code2; i < size; i += skip)
            codes[i] = (len << 16) | val;

          ++code;
        }
      }
    }

    return [codes, maxLen];
  };

  constructor.prototype.readBlock = function() {
    function repeat(stream, array, len, offset, what) {
      var repeat = stream.getBits(len) + offset;
      while (repeat-- > 0)
        array[i++] = what;
    }

    // read block header
    var hdr = this.getBits(3);
    if (hdr & 1)
      this.eof = true;
    hdr >>= 1;

    if (hdr == 0) { // uncompressed block
      var bytes = this.bytes;
      var bytesPos = this.bytesPos;
      var b;

      if (typeof (b = bytes[bytesPos++]) == 'undefined')
        error('Bad block header in flate stream');
      var blockLen = b;
      if (typeof (b = bytes[bytesPos++]) == 'undefined')
        error('Bad block header in flate stream');
      blockLen |= (b << 8);
      if (typeof (b = bytes[bytesPos++]) == 'undefined')
        error('Bad block header in flate stream');
      var check = b;
      if (typeof (b = bytes[bytesPos++]) == 'undefined')
        error('Bad block header in flate stream');
      check |= (b << 8);
      if (check != (~blockLen & 0xffff))
        error('Bad uncompressed block length in flate stream');

      this.codeBuf = 0;
      this.codeSize = 0;

      var bufferLength = this.bufferLength;
      var buffer = this.ensureBuffer(bufferLength + blockLen);
      var end = bufferLength + blockLen;
      this.bufferLength = end;
      for (var n = bufferLength; n < end; ++n) {
        if (typeof (b = bytes[bytesPos++]) == 'undefined') {
          this.eof = true;
          break;
        }
        buffer[n] = b;
      }
      this.bytesPos = bytesPos;
      return;
    }

    var litCodeTable;
    var distCodeTable;
    if (hdr == 1) { // compressed block, fixed codes
      litCodeTable = fixedLitCodeTab;
      distCodeTable = fixedDistCodeTab;
    } else if (hdr == 2) { // compressed block, dynamic codes
      var numLitCodes = this.getBits(5) + 257;
      var numDistCodes = this.getBits(5) + 1;
      var numCodeLenCodes = this.getBits(4) + 4;

      // build the code lengths code table
      var codeLenCodeLengths = Array(codeLenCodeMap.length);
      var i = 0;
      while (i < numCodeLenCodes)
        codeLenCodeLengths[codeLenCodeMap[i++]] = this.getBits(3);
      var codeLenCodeTab = this.generateHuffmanTable(codeLenCodeLengths);

      // build the literal and distance code tables
      var len = 0;
      var i = 0;
      var codes = numLitCodes + numDistCodes;
      var codeLengths = new Array(codes);
      while (i < codes) {
        var code = this.getCode(codeLenCodeTab);
        if (code == 16) {
          repeat(this, codeLengths, 2, 3, len);
        } else if (code == 17) {
          repeat(this, codeLengths, 3, 3, len = 0);
        } else if (code == 18) {
          repeat(this, codeLengths, 7, 11, len = 0);
        } else {
          codeLengths[i++] = len = code;
        }
      }

      litCodeTable =
        this.generateHuffmanTable(codeLengths.slice(0, numLitCodes));
      distCodeTable =
        this.generateHuffmanTable(codeLengths.slice(numLitCodes, codes));
    } else {
      error('Unknown block type in flate stream');
    }

    var buffer = this.buffer;
    var limit = buffer ? buffer.length : 0;
    var pos = this.bufferLength;
    while (true) {
      var code1 = this.getCode(litCodeTable);
      if (code1 < 256) {
        if (pos + 1 >= limit) {
          buffer = this.ensureBuffer(pos + 1);
          limit = buffer.length;
        }
        buffer[pos++] = code1;
        continue;
      }
      if (code1 == 256) {
        this.bufferLength = pos;
        return;
      }
      code1 -= 257;
      code1 = lengthDecode[code1];
      var code2 = code1 >> 16;
      if (code2 > 0)
        code2 = this.getBits(code2);
      var len = (code1 & 0xffff) + code2;
      code1 = this.getCode(distCodeTable);
      code1 = distDecode[code1];
      code2 = code1 >> 16;
      if (code2 > 0)
        code2 = this.getBits(code2);
      var dist = (code1 & 0xffff) + code2;
      if (pos + len >= limit) {
        buffer = this.ensureBuffer(pos + len);
        limit = buffer.length;
      }
      for (var k = 0; k < len; ++k, ++pos)
        buffer[pos] = buffer[pos - dist];
    }
  };

  return constructor;
})();

var PredictorStream = (function() {
  function constructor(stream, params) {
    var predictor = this.predictor = params.get('Predictor') || 1;

    if (predictor <= 1)
      return stream; // no prediction
    if (predictor !== 2 && (predictor < 10 || predictor > 15))
      error('Unsupported predictor: ' + predictor);

    if (predictor === 2)
      this.readBlock = this.readBlockTiff;
    else
      this.readBlock = this.readBlockPng;

    this.stream = stream;
    this.dict = stream.dict;

    var colors = this.colors = params.get('Colors') || 1;
    var bits = this.bits = params.get('BitsPerComponent') || 8;
    var columns = this.columns = params.get('Columns') || 1;

    var pixBytes = this.pixBytes = (colors * bits + 7) >> 3;
    // add an extra pixByte to represent the pixel left of column 0
    var rowBytes = this.rowBytes = (columns * colors * bits + 7) >> 3;

    DecodeStream.call(this);
    return this;
  }

  constructor.prototype = Object.create(DecodeStream.prototype);

  constructor.prototype.readBlockTiff = function() {
    var rowBytes = this.rowBytes;
    var pixBytes = this.pixBytes;

    var bufferLength = this.bufferLength;
    var buffer = this.ensureBuffer(bufferLength + rowBytes);
    var currentRow = buffer.subarray(bufferLength, bufferLength + rowBytes);

    var bits = this.bits;
    var colors = this.colors;

    var rawBytes = this.stream.getBytes(rowBytes);

    if (bits === 1) {
      var inbuf = 0;
      for (var i = 0; i < rowBytes; ++i) {
        var c = rawBytes[i];
        inBuf = (inBuf << 8) | c;
        // bitwise addition is exclusive or
        // first shift inBuf and then add
        currentRow[i] = (c ^ (inBuf >> colors)) & 0xFF;
        // truncate inBuf (assumes colors < 16)
        inBuf &= 0xFFFF;
      }
    } else if (bits === 8) {
      for (var i = 0; i < colors; ++i)
        currentRow[i] = rawBytes[i];
      for (; i < rowBytes; ++i)
        currentRow[i] = currentRow[i - colors] + rawBytes[i];
    } else {
      var compArray = new Uint8Array(colors + 1);
      var bitMask = (1 << bits) - 1;
      var inbuf = 0, outbut = 0;
      var inbits = 0, outbits = 0;
      var j = 0, k = 0;
      var columns = this.columns;
      for (var i = 0; i < columns; ++i) {
        for (var kk = 0; kk < colors; ++kk) {
          if (inbits < bits) {
            inbuf = (inbuf << 8) | (rawBytes[j++] & 0xFF);
            inbits += 8;
          }
          compArray[kk] = (compArray[kk] +
                           (inbuf >> (inbits - bits))) & bitMask;
          inbits -= bits;
          outbuf = (outbuf << bits) | compArray[kk];
          outbits += bits;
          if (outbits >= 8) {
            currentRow[k++] = (outbuf >> (outbits - 8)) & 0xFF;
            outbits -= 8;
          }
        }
      }
      if (outbits > 0) {
        currentRow[k++] = (outbuf << (8 - outbits)) +
        (inbuf & ((1 << (8 - outbits)) - 1));
      }
    }
    this.bufferLength += rowBytes;
  };

  constructor.prototype.readBlockPng = function() {
    var rowBytes = this.rowBytes;
    var pixBytes = this.pixBytes;

    var predictor = this.stream.getByte();
    var rawBytes = this.stream.getBytes(rowBytes);

    var bufferLength = this.bufferLength;
    var buffer = this.ensureBuffer(bufferLength + rowBytes);

    var currentRow = buffer.subarray(bufferLength, bufferLength + rowBytes);
    var prevRow = buffer.subarray(bufferLength - rowBytes, bufferLength);
    if (prevRow.length == 0)
      prevRow = currentRow;

    switch (predictor) {
    case 0:
      break;
    case 1:
      for (var i = 0; i < pixBytes; ++i)
        currentRow[i] = rawBytes[i];
      for (; i < rowBytes; ++i)
        currentRow[i] = (currentRow[i - pixBytes] + rawBytes[i]) & 0xFF;
      break;
    case 2:
      for (var i = 0; i < rowBytes; ++i)
        currentRow[i] = (prevRow[i] + rawBytes[i]) & 0xFF;
      break;
    case 3:
      for (var i = 0; i < pixBytes; ++i)
        currentRow[i] = (prevRow[i] >> 1) + rawBytes[i];
      for (; i < rowBytes; ++i) {
        currentRow[i] = (((prevRow[i] + currentRow[i - pixBytes]) >> 1) +
                         rawBytes[i]) & 0xFF;
      }
      break;
    case 4:
      // we need to save the up left pixels values. the simplest way
      // is to create a new buffer
      for (var i = 0; i < pixBytes; ++i)
        currentRow[i] = rawBytes[i];
      for (; i < rowBytes; ++i) {
        var up = prevRow[i];
        var upLeft = lastRow[i - pixBytes];
        var left = currentRow[i - pixBytes];
        var p = left + up - upLeft;

        var pa = p - left;
        if (pa < 0)
          pa = -pa;
        var pb = p - up;
        if (pb < 0)
          pb = -pb;
        var pc = p - upLeft;
        if (pc < 0)
          pc = -pc;

        var c = rawBytes[i];
        if (pa <= pb && pa <= pc)
          currentRow[i] = left + c;
        else if (pb <= pc)
          currentRow[i] = up + c;
        else
          currentRow[i] = upLeft + c;
        break;
      }
    default:
      error('Unsupported predictor: ' + predictor);
      break;
    }
    this.bufferLength += rowBytes;
  };

  return constructor;
})();

// A JpegStream can't be read directly. We use the platform to render
// the underlying JPEG data for us.
var JpegStream = (function() {
  function constructor(bytes, dict) {
    // TODO: per poppler, some images may have "junk" before that
    // need to be removed
    this.dict = dict;

    // create DOM image
    var img = new Image();
    img.onload = (function() {
      this.loaded = true;
      if (this.onLoad)
        this.onLoad();
    }).bind(this);
    img.src = 'data:image/jpeg;base64,' + window.btoa(bytesToString(bytes));
    this.domImage = img;
  }

  constructor.prototype = {
    getImage: function() {
      return this.domImage;
    },
    getChar: function() {
      error('internal error: getChar is not valid on JpegStream');
    }
  };

  return constructor;
})();

// Simple object to track the loading images
// Initialy for every that is in loading call imageLoading()
// and, when images onload is fired, call imageLoaded()
// When all images are loaded, the onLoad event is fired.
var ImagesLoader = (function() {
  function constructor() {
    this.loading = 0;
  }

  constructor.prototype = {
    imageLoading: function() {
      ++this.loading;
    },

    imageLoaded: function() {
      if (--this.loading == 0 && this.onLoad) {
        this.onLoad();
        delete this.onLoad;
      }
    },

    bind: function(jpegStream) {
      if (jpegStream.loaded)
        return;
      this.imageLoading();
      jpegStream.onLoad = this.imageLoaded.bind(this);
    },

    notifyOnLoad: function(callback) {
      if (this.loading == 0)
        callback();
      this.onLoad = callback;
    }
  };

  return constructor;
})();

var DecryptStream = (function() {
  function constructor(str, decrypt) {
    this.str = str;
    this.dict = str.dict;
    this.decrypt = decrypt;

    DecodeStream.call(this);
  }

  var chunkSize = 512;

  constructor.prototype = Object.create(DecodeStream.prototype);

  constructor.prototype.readBlock = function() {
    var chunk = this.str.getBytes(chunkSize);
    if (!chunk || chunk.length == 0) {
      this.eof = true;
      return;
    }
    var decrypt = this.decrypt;
    chunk = decrypt(chunk);

    var bufferLength = this.bufferLength;
    var i, n = chunk.length;
    var buffer = this.ensureBuffer(bufferLength + n);
    for (i = 0; i < n; i++)
      buffer[bufferLength++] = chunk[i];
    this.bufferLength = bufferLength;
  };

  return constructor;
})();

var Ascii85Stream = (function() {
  function constructor(str) {
    this.str = str;
    this.dict = str.dict;
    this.input = new Uint8Array(5);

    DecodeStream.call(this);
  }

  constructor.prototype = Object.create(DecodeStream.prototype);

  constructor.prototype.readBlock = function() {
    var tildaCode = '~'.charCodeAt(0);
    var zCode = 'z'.charCodeAt(0);
    var str = this.str;

    var c = str.getByte();
    while (Lexer.isSpace(String.fromCharCode(c)))
      c = str.getByte();

    if (!c || c === tildaCode) {
      this.eof = true;
      return;
    }

    var bufferLength = this.bufferLength;

    // special code for z
    if (c == zCode) {
      var buffer = this.ensureBuffer(bufferLength + 4);
      for (var i = 0; i < 4; ++i)
        buffer[bufferLength + i] = 0;
      this.bufferLength += 4;
    } else {
      var input = this.input;
      input[0] = c;
      for (var i = 1; i < 5; ++i) {
        c = str.getByte();
        while (Lexer.isSpace(String.fromCharCode(c)))
          c = str.getByte();

        input[i] = c;

        if (!c || c == tildaCode)
          break;
      }
      var buffer = this.ensureBuffer(bufferLength + i - 1);
      this.bufferLength += i - 1;

      // partial ending;
      if (i < 5) {
        for (; i < 5; ++i)
          input[i] = 0x21 + 84;
        this.eof = true;
      }
      var t = 0;
      for (var i = 0; i < 5; ++i)
        t = t * 85 + (input[i] - 0x21);

      for (var i = 3; i >= 0; --i) {
        buffer[bufferLength + i] = t & 0xFF;
        t >>= 8;
      }
    }
  };

  return constructor;
})();

var AsciiHexStream = (function() {
  function constructor(str) {
    this.str = str;
    this.dict = str.dict;

    DecodeStream.call(this);
  }

  var hexvalueMap = {
      9: -1, // \t
      32: -1, // space
      48: 0,
      49: 1,
      50: 2,
      51: 3,
      52: 4,
      53: 5,
      54: 6,
      55: 7,
      56: 8,
      57: 9,
      65: 10,
      66: 11,
      67: 12,
      68: 13,
      69: 14,
      70: 15,
      97: 10,
      98: 11,
      99: 12,
      100: 13,
      101: 14,
      102: 15
  };

  constructor.prototype = Object.create(DecodeStream.prototype);

  constructor.prototype.readBlock = function() {
    var gtCode = '>'.charCodeAt(0), bytes = this.str.getBytes(), c, n,
        decodeLength, buffer, bufferLength, i, length;

    decodeLength = (bytes.length + 1) >> 1;
    buffer = this.ensureBuffer(this.bufferLength + decodeLength);
    bufferLength = this.bufferLength;

    for (i = 0, length = bytes.length; i < length; i++) {
      c = hexvalueMap[bytes[i]];
      while (c == -1 && (i + 1) < length) {
        c = hexvalueMap[bytes[++i]];
      }

      if ((i + 1) < length && (bytes[i + 1] !== gtCode)) {
        n = hexvalueMap[bytes[++i]];
        buffer[bufferLength++] = c * 16 + n;
      } else {
        // EOD marker at an odd number, behave as if a 0 followed the last
        // digit.
        if (bytes[i] !== gtCode) {
          buffer[bufferLength++] = c * 16;
        }
      }
    }

    this.bufferLength = bufferLength;
    this.eof = true;
  };

  return constructor;
})();

var CCITTFaxStream = (function() {

  var ccittEOL = -2;
  var twoDimPass = 0;
  var twoDimHoriz = 1;
  var twoDimVert0 = 2;
  var twoDimVertR1 = 3;
  var twoDimVertL1 = 4;
  var twoDimVertR2 = 5;
  var twoDimVertL2 = 6;
  var twoDimVertR3 = 7;
  var twoDimVertL3 = 8;

  var twoDimTable = [
    [-1, -1], [-1, -1],               // 000000x
    [7, twoDimVertL3],                // 0000010
    [7, twoDimVertR3],                // 0000011
    [6, twoDimVertL2], [6, twoDimVertL2], // 000010x
    [6, twoDimVertR2], [6, twoDimVertR2], // 000011x
    [4, twoDimPass], [4, twoDimPass],     // 0001xxx
    [4, twoDimPass], [4, twoDimPass],
    [4, twoDimPass], [4, twoDimPass],
    [4, twoDimPass], [4, twoDimPass],
    [3, twoDimHoriz], [3, twoDimHoriz],   // 001xxxx
    [3, twoDimHoriz], [3, twoDimHoriz],
    [3, twoDimHoriz], [3, twoDimHoriz],
    [3, twoDimHoriz], [3, twoDimHoriz],
    [3, twoDimHoriz], [3, twoDimHoriz],
    [3, twoDimHoriz], [3, twoDimHoriz],
    [3, twoDimHoriz], [3, twoDimHoriz],
    [3, twoDimHoriz], [3, twoDimHoriz],
    [3, twoDimVertL1], [3, twoDimVertL1], // 010xxxx
    [3, twoDimVertL1], [3, twoDimVertL1],
    [3, twoDimVertL1], [3, twoDimVertL1],
    [3, twoDimVertL1], [3, twoDimVertL1],
    [3, twoDimVertL1], [3, twoDimVertL1],
    [3, twoDimVertL1], [3, twoDimVertL1],
    [3, twoDimVertL1], [3, twoDimVertL1],
    [3, twoDimVertL1], [3, twoDimVertL1],
    [3, twoDimVertR1], [3, twoDimVertR1], // 011xxxx
    [3, twoDimVertR1], [3, twoDimVertR1],
    [3, twoDimVertR1], [3, twoDimVertR1],
    [3, twoDimVertR1], [3, twoDimVertR1],
    [3, twoDimVertR1], [3, twoDimVertR1],
    [3, twoDimVertR1], [3, twoDimVertR1],
    [3, twoDimVertR1], [3, twoDimVertR1],
    [3, twoDimVertR1], [3, twoDimVertR1],
    [1, twoDimVert0], [1, twoDimVert0],   // 1xxxxxx
    [1, twoDimVert0], [1, twoDimVert0],
    [1, twoDimVert0], [1, twoDimVert0],
    [1, twoDimVert0], [1, twoDimVert0],
    [1, twoDimVert0], [1, twoDimVert0],
    [1, twoDimVert0], [1, twoDimVert0],
    [1, twoDimVert0], [1, twoDimVert0],
    [1, twoDimVert0], [1, twoDimVert0],
    [1, twoDimVert0], [1, twoDimVert0],
    [1, twoDimVert0], [1, twoDimVert0],
    [1, twoDimVert0], [1, twoDimVert0],
    [1, twoDimVert0], [1, twoDimVert0],
    [1, twoDimVert0], [1, twoDimVert0],
    [1, twoDimVert0], [1, twoDimVert0],
    [1, twoDimVert0], [1, twoDimVert0],
    [1, twoDimVert0], [1, twoDimVert0],
    [1, twoDimVert0], [1, twoDimVert0],
    [1, twoDimVert0], [1, twoDimVert0],
    [1, twoDimVert0], [1, twoDimVert0],
    [1, twoDimVert0], [1, twoDimVert0],
    [1, twoDimVert0], [1, twoDimVert0],
    [1, twoDimVert0], [1, twoDimVert0],
    [1, twoDimVert0], [1, twoDimVert0],
    [1, twoDimVert0], [1, twoDimVert0],
    [1, twoDimVert0], [1, twoDimVert0],
    [1, twoDimVert0], [1, twoDimVert0],
    [1, twoDimVert0], [1, twoDimVert0],
    [1, twoDimVert0], [1, twoDimVert0],
    [1, twoDimVert0], [1, twoDimVert0],
    [1, twoDimVert0], [1, twoDimVert0],
    [1, twoDimVert0], [1, twoDimVert0],
    [1, twoDimVert0], [1, twoDimVert0]
  ];

  var whiteTable1 = [
    [-1, -1],                 // 00000
    [12, ccittEOL],               // 00001
    [-1, -1], [-1, -1],               // 0001x
    [-1, -1], [-1, -1], [-1, -1], [-1, -1],   // 001xx
    [-1, -1], [-1, -1], [-1, -1], [-1, -1],   // 010xx
    [-1, -1], [-1, -1], [-1, -1], [-1, -1],   // 011xx
    [11, 1792], [11, 1792],           // 1000x
    [12, 1984],                   // 10010
    [12, 2048],                   // 10011
    [12, 2112],                   // 10100
    [12, 2176],                   // 10101
    [12, 2240],                   // 10110
    [12, 2304],                   // 10111
    [11, 1856], [11, 1856],           // 1100x
    [11, 1920], [11, 1920],           // 1101x
    [12, 2368],                   // 11100
    [12, 2432],                   // 11101
    [12, 2496],                   // 11110
    [12, 2560]                    // 11111
  ];

  var whiteTable2 = [
    [-1, -1], [-1, -1], [-1, -1], [-1, -1],   // 0000000xx
    [8, 29], [8, 29],             // 00000010x
    [8, 30], [8, 30],             // 00000011x
    [8, 45], [8, 45],             // 00000100x
    [8, 46], [8, 46],             // 00000101x
    [7, 22], [7, 22], [7, 22], [7, 22],       // 0000011xx
    [7, 23], [7, 23], [7, 23], [7, 23],       // 0000100xx
    [8, 47], [8, 47],             // 00001010x
    [8, 48], [8, 48],             // 00001011x
    [6, 13], [6, 13], [6, 13], [6, 13],       // 000011xxx
    [6, 13], [6, 13], [6, 13], [6, 13],
    [7, 20], [7, 20], [7, 20], [7, 20],       // 0001000xx
    [8, 33], [8, 33],             // 00010010x
    [8, 34], [8, 34],             // 00010011x
    [8, 35], [8, 35],             // 00010100x
    [8, 36], [8, 36],             // 00010101x
    [8, 37], [8, 37],             // 00010110x
    [8, 38], [8, 38],             // 00010111x
    [7, 19], [7, 19], [7, 19], [7, 19],       // 0001100xx
    [8, 31], [8, 31],             // 00011010x
    [8, 32], [8, 32],             // 00011011x
    [6, 1], [6, 1], [6, 1], [6, 1],       // 000111xxx
    [6, 1], [6, 1], [6, 1], [6, 1],
    [6, 12], [6, 12], [6, 12], [6, 12],       // 001000xxx
    [6, 12], [6, 12], [6, 12], [6, 12],
    [8, 53], [8, 53],             // 00100100x
    [8, 54], [8, 54],             // 00100101x
    [7, 26], [7, 26], [7, 26], [7, 26],       // 0010011xx
    [8, 39], [8, 39],             // 00101000x
    [8, 40], [8, 40],             // 00101001x
    [8, 41], [8, 41],             // 00101010x
    [8, 42], [8, 42],             // 00101011x
    [8, 43], [8, 43],             // 00101100x
    [8, 44], [8, 44],             // 00101101x
    [7, 21], [7, 21], [7, 21], [7, 21],       // 0010111xx
    [7, 28], [7, 28], [7, 28], [7, 28],       // 0011000xx
    [8, 61], [8, 61],             // 00110010x
    [8, 62], [8, 62],             // 00110011x
    [8, 63], [8, 63],             // 00110100x
    [8, 0], [8, 0],               // 00110101x
    [8, 320], [8, 320],               // 00110110x
    [8, 384], [8, 384],               // 00110111x
    [5, 10], [5, 10], [5, 10], [5, 10],       // 00111xxxx
    [5, 10], [5, 10], [5, 10], [5, 10],
    [5, 10], [5, 10], [5, 10], [5, 10],
    [5, 10], [5, 10], [5, 10], [5, 10],
    [5, 11], [5, 11], [5, 11], [5, 11],       // 01000xxxx
    [5, 11], [5, 11], [5, 11], [5, 11],
    [5, 11], [5, 11], [5, 11], [5, 11],
    [5, 11], [5, 11], [5, 11], [5, 11],
    [7, 27], [7, 27], [7, 27], [7, 27],       // 0100100xx
    [8, 59], [8, 59],             // 01001010x
    [8, 60], [8, 60],             // 01001011x
    [9, 1472],                    // 010011000
    [9, 1536],                    // 010011001
    [9, 1600],                    // 010011010
    [9, 1728],                    // 010011011
    [7, 18], [7, 18], [7, 18], [7, 18],       // 0100111xx
    [7, 24], [7, 24], [7, 24], [7, 24],       // 0101000xx
    [8, 49], [8, 49],             // 01010010x
    [8, 50], [8, 50],             // 01010011x
    [8, 51], [8, 51],             // 01010100x
    [8, 52], [8, 52],             // 01010101x
    [7, 25], [7, 25], [7, 25], [7, 25],       // 0101011xx
    [8, 55], [8, 55],             // 01011000x
    [8, 56], [8, 56],             // 01011001x
    [8, 57], [8, 57],             // 01011010x
    [8, 58], [8, 58],             // 01011011x
    [6, 192], [6, 192], [6, 192], [6, 192],   // 010111xxx
    [6, 192], [6, 192], [6, 192], [6, 192],
    [6, 1664], [6, 1664], [6, 1664], [6, 1664],   // 011000xxx
    [6, 1664], [6, 1664], [6, 1664], [6, 1664],
    [8, 448], [8, 448],               // 01100100x
    [8, 512], [8, 512],               // 01100101x
    [9, 704],                 // 011001100
    [9, 768],                 // 011001101
    [8, 640], [8, 640],               // 01100111x
    [8, 576], [8, 576],               // 01101000x
    [9, 832],                 // 011010010
    [9, 896],                 // 011010011
    [9, 960],                 // 011010100
    [9, 1024],                    // 011010101
    [9, 1088],                    // 011010110
    [9, 1152],                    // 011010111
    [9, 1216],                    // 011011000
    [9, 1280],                    // 011011001
    [9, 1344],                    // 011011010
    [9, 1408],                    // 011011011
    [7, 256], [7, 256], [7, 256], [7, 256],   // 0110111xx
    [4, 2], [4, 2], [4, 2], [4, 2],       // 0111xxxxx
    [4, 2], [4, 2], [4, 2], [4, 2],
    [4, 2], [4, 2], [4, 2], [4, 2],
    [4, 2], [4, 2], [4, 2], [4, 2],
    [4, 2], [4, 2], [4, 2], [4, 2],
    [4, 2], [4, 2], [4, 2], [4, 2],
    [4, 2], [4, 2], [4, 2], [4, 2],
    [4, 2], [4, 2], [4, 2], [4, 2],
    [4, 3], [4, 3], [4, 3], [4, 3],       // 1000xxxxx
    [4, 3], [4, 3], [4, 3], [4, 3],
    [4, 3], [4, 3], [4, 3], [4, 3],
    [4, 3], [4, 3], [4, 3], [4, 3],
    [4, 3], [4, 3], [4, 3], [4, 3],
    [4, 3], [4, 3], [4, 3], [4, 3],
    [4, 3], [4, 3], [4, 3], [4, 3],
    [4, 3], [4, 3], [4, 3], [4, 3],
    [5, 128], [5, 128], [5, 128], [5, 128],   // 10010xxxx
    [5, 128], [5, 128], [5, 128], [5, 128],
    [5, 128], [5, 128], [5, 128], [5, 128],
    [5, 128], [5, 128], [5, 128], [5, 128],
    [5, 8], [5, 8], [5, 8], [5, 8],       // 10011xxxx
    [5, 8], [5, 8], [5, 8], [5, 8],
    [5, 8], [5, 8], [5, 8], [5, 8],
    [5, 8], [5, 8], [5, 8], [5, 8],
    [5, 9], [5, 9], [5, 9], [5, 9],       // 10100xxxx
    [5, 9], [5, 9], [5, 9], [5, 9],
    [5, 9], [5, 9], [5, 9], [5, 9],
    [5, 9], [5, 9], [5, 9], [5, 9],
    [6, 16], [6, 16], [6, 16], [6, 16],       // 101010xxx
    [6, 16], [6, 16], [6, 16], [6, 16],
    [6, 17], [6, 17], [6, 17], [6, 17],       // 101011xxx
    [6, 17], [6, 17], [6, 17], [6, 17],
    [4, 4], [4, 4], [4, 4], [4, 4],       // 1011xxxxx
    [4, 4], [4, 4], [4, 4], [4, 4],
    [4, 4], [4, 4], [4, 4], [4, 4],
    [4, 4], [4, 4], [4, 4], [4, 4],
    [4, 4], [4, 4], [4, 4], [4, 4],
    [4, 4], [4, 4], [4, 4], [4, 4],
    [4, 4], [4, 4], [4, 4], [4, 4],
    [4, 4], [4, 4], [4, 4], [4, 4],
    [4, 5], [4, 5], [4, 5], [4, 5],       // 1100xxxxx
    [4, 5], [4, 5], [4, 5], [4, 5],
    [4, 5], [4, 5], [4, 5], [4, 5],
    [4, 5], [4, 5], [4, 5], [4, 5],
    [4, 5], [4, 5], [4, 5], [4, 5],
    [4, 5], [4, 5], [4, 5], [4, 5],
    [4, 5], [4, 5], [4, 5], [4, 5],
    [4, 5], [4, 5], [4, 5], [4, 5],
    [6, 14], [6, 14], [6, 14], [6, 14],       // 110100xxx
    [6, 14], [6, 14], [6, 14], [6, 14],
    [6, 15], [6, 15], [6, 15], [6, 15],       // 110101xxx
    [6, 15], [6, 15], [6, 15], [6, 15],
    [5, 64], [5, 64], [5, 64], [5, 64],       // 11011xxxx
    [5, 64], [5, 64], [5, 64], [5, 64],
    [5, 64], [5, 64], [5, 64], [5, 64],
    [5, 64], [5, 64], [5, 64], [5, 64],
    [4, 6], [4, 6], [4, 6], [4, 6],       // 1110xxxxx
    [4, 6], [4, 6], [4, 6], [4, 6],
    [4, 6], [4, 6], [4, 6], [4, 6],
    [4, 6], [4, 6], [4, 6], [4, 6],
    [4, 6], [4, 6], [4, 6], [4, 6],
    [4, 6], [4, 6], [4, 6], [4, 6],
    [4, 6], [4, 6], [4, 6], [4, 6],
    [4, 6], [4, 6], [4, 6], [4, 6],
    [4, 7], [4, 7], [4, 7], [4, 7],       // 1111xxxxx
    [4, 7], [4, 7], [4, 7], [4, 7],
    [4, 7], [4, 7], [4, 7], [4, 7],
    [4, 7], [4, 7], [4, 7], [4, 7],
    [4, 7], [4, 7], [4, 7], [4, 7],
    [4, 7], [4, 7], [4, 7], [4, 7],
    [4, 7], [4, 7], [4, 7], [4, 7],
    [4, 7], [4, 7], [4, 7], [4, 7]
  ];

  var blackTable1 = [
    [-1, -1], [-1, -1],                   // 000000000000x
    [12, ccittEOL], [12, ccittEOL],           // 000000000001x
    [-1, -1], [-1, -1], [-1, -1], [-1, -1],       // 00000000001xx
    [-1, -1], [-1, -1], [-1, -1], [-1, -1],       // 00000000010xx
    [-1, -1], [-1, -1], [-1, -1], [-1, -1],       // 00000000011xx
    [-1, -1], [-1, -1], [-1, -1], [-1, -1],       // 00000000100xx
    [-1, -1], [-1, -1], [-1, -1], [-1, -1],       // 00000000101xx
    [-1, -1], [-1, -1], [-1, -1], [-1, -1],       // 00000000110xx
    [-1, -1], [-1, -1], [-1, -1], [-1, -1],       // 00000000111xx
    [11, 1792], [11, 1792], [11, 1792], [11, 1792],   // 00000001000xx
    [12, 1984], [12, 1984],               // 000000010010x
    [12, 2048], [12, 2048],               // 000000010011x
    [12, 2112], [12, 2112],               // 000000010100x
    [12, 2176], [12, 2176],               // 000000010101x
    [12, 2240], [12, 2240],               // 000000010110x
    [12, 2304], [12, 2304],               // 000000010111x
    [11, 1856], [11, 1856], [11, 1856], [11, 1856],   // 00000001100xx
    [11, 1920], [11, 1920], [11, 1920], [11, 1920],   // 00000001101xx
    [12, 2368], [12, 2368],               // 000000011100x
    [12, 2432], [12, 2432],               // 000000011101x
    [12, 2496], [12, 2496],               // 000000011110x
    [12, 2560], [12, 2560],               // 000000011111x
    [10, 18], [10, 18], [10, 18], [10, 18],       // 0000001000xxx
    [10, 18], [10, 18], [10, 18], [10, 18],
    [12, 52], [12, 52],                   // 000000100100x
    [13, 640],                        // 0000001001010
    [13, 704],                        // 0000001001011
    [13, 768],                        // 0000001001100
    [13, 832],                        // 0000001001101
    [12, 55], [12, 55],                   // 000000100111x
    [12, 56], [12, 56],                   // 000000101000x
    [13, 1280],                       // 0000001010010
    [13, 1344],                       // 0000001010011
    [13, 1408],                       // 0000001010100
    [13, 1472],                       // 0000001010101
    [12, 59], [12, 59],                   // 000000101011x
    [12, 60], [12, 60],                   // 000000101100x
    [13, 1536],                       // 0000001011010
    [13, 1600],                       // 0000001011011
    [11, 24], [11, 24], [11, 24], [11, 24],       // 00000010111xx
    [11, 25], [11, 25], [11, 25], [11, 25],       // 00000011000xx
    [13, 1664],                       // 0000001100100
    [13, 1728],                       // 0000001100101
    [12, 320], [12, 320],                 // 000000110011x
    [12, 384], [12, 384],                 // 000000110100x
    [12, 448], [12, 448],                 // 000000110101x
    [13, 512],                        // 0000001101100
    [13, 576],                        // 0000001101101
    [12, 53], [12, 53],                   // 000000110111x
    [12, 54], [12, 54],                   // 000000111000x
    [13, 896],                        // 0000001110010
    [13, 960],                        // 0000001110011
    [13, 1024],                       // 0000001110100
    [13, 1088],                       // 0000001110101
    [13, 1152],                       // 0000001110110
    [13, 1216],                       // 0000001110111
    [10, 64], [10, 64], [10, 64], [10, 64],       // 0000001111xxx
    [10, 64], [10, 64], [10, 64], [10, 64]
  ];

  var blackTable2 = [
    [8, 13], [8, 13], [8, 13], [8, 13],           // 00000100xxxx
    [8, 13], [8, 13], [8, 13], [8, 13],
    [8, 13], [8, 13], [8, 13], [8, 13],
    [8, 13], [8, 13], [8, 13], [8, 13],
    [11, 23], [11, 23],                   // 00000101000x
    [12, 50],                     // 000001010010
    [12, 51],                     // 000001010011
    [12, 44],                     // 000001010100
    [12, 45],                     // 000001010101
    [12, 46],                     // 000001010110
    [12, 47],                     // 000001010111
    [12, 57],                     // 000001011000
    [12, 58],                     // 000001011001
    [12, 61],                     // 000001011010
    [12, 256],                        // 000001011011
    [10, 16], [10, 16], [10, 16], [10, 16],       // 0000010111xx
    [10, 17], [10, 17], [10, 17], [10, 17],       // 0000011000xx
    [12, 48],                     // 000001100100
    [12, 49],                     // 000001100101
    [12, 62],                     // 000001100110
    [12, 63],                     // 000001100111
    [12, 30],                     // 000001101000
    [12, 31],                     // 000001101001
    [12, 32],                     // 000001101010
    [12, 33],                     // 000001101011
    [12, 40],                     // 000001101100
    [12, 41],                     // 000001101101
    [11, 22], [11, 22],                   // 00000110111x
    [8, 14], [8, 14], [8, 14], [8, 14],           // 00000111xxxx
    [8, 14], [8, 14], [8, 14], [8, 14],
    [8, 14], [8, 14], [8, 14], [8, 14],
    [8, 14], [8, 14], [8, 14], [8, 14],
    [7, 10], [7, 10], [7, 10], [7, 10],           // 0000100xxxxx
    [7, 10], [7, 10], [7, 10], [7, 10],
    [7, 10], [7, 10], [7, 10], [7, 10],
    [7, 10], [7, 10], [7, 10], [7, 10],
    [7, 10], [7, 10], [7, 10], [7, 10],
    [7, 10], [7, 10], [7, 10], [7, 10],
    [7, 10], [7, 10], [7, 10], [7, 10],
    [7, 10], [7, 10], [7, 10], [7, 10],
    [7, 11], [7, 11], [7, 11], [7, 11],           // 0000101xxxxx
    [7, 11], [7, 11], [7, 11], [7, 11],
    [7, 11], [7, 11], [7, 11], [7, 11],
    [7, 11], [7, 11], [7, 11], [7, 11],
    [7, 11], [7, 11], [7, 11], [7, 11],
    [7, 11], [7, 11], [7, 11], [7, 11],
    [7, 11], [7, 11], [7, 11], [7, 11],
    [7, 11], [7, 11], [7, 11], [7, 11],
    [9, 15], [9, 15], [9, 15], [9, 15],           // 000011000xxx
    [9, 15], [9, 15], [9, 15], [9, 15],
    [12, 128],                        // 000011001000
    [12, 192],                        // 000011001001
    [12, 26],                     // 000011001010
    [12, 27],                     // 000011001011
    [12, 28],                     // 000011001100
    [12, 29],                     // 000011001101
    [11, 19], [11, 19],                   // 00001100111x
    [11, 20], [11, 20],                   // 00001101000x
    [12, 34],                     // 000011010010
    [12, 35],                     // 000011010011
    [12, 36],                     // 000011010100
    [12, 37],                     // 000011010101
    [12, 38],                     // 000011010110
    [12, 39],                     // 000011010111
    [11, 21], [11, 21],                   // 00001101100x
    [12, 42],                     // 000011011010
    [12, 43],                     // 000011011011
    [10, 0], [10, 0], [10, 0], [10, 0],           // 0000110111xx
    [7, 12], [7, 12], [7, 12], [7, 12],           // 0000111xxxxx
    [7, 12], [7, 12], [7, 12], [7, 12],
    [7, 12], [7, 12], [7, 12], [7, 12],
    [7, 12], [7, 12], [7, 12], [7, 12],
    [7, 12], [7, 12], [7, 12], [7, 12],
    [7, 12], [7, 12], [7, 12], [7, 12],
    [7, 12], [7, 12], [7, 12], [7, 12],
    [7, 12], [7, 12], [7, 12], [7, 12]
  ];

  var blackTable3 = [
    [-1, -1], [-1, -1], [-1, -1], [-1, -1],       // 0000xx
    [6, 9],                       // 000100
    [6, 8],                       // 000101
    [5, 7], [5, 7],                   // 00011x
    [4, 6], [4, 6], [4, 6], [4, 6],           // 0010xx
    [4, 5], [4, 5], [4, 5], [4, 5],           // 0011xx
    [3, 1], [3, 1], [3, 1], [3, 1],           // 010xxx
    [3, 1], [3, 1], [3, 1], [3, 1],
    [3, 4], [3, 4], [3, 4], [3, 4],           // 011xxx
    [3, 4], [3, 4], [3, 4], [3, 4],
    [2, 3], [2, 3], [2, 3], [2, 3],           // 10xxxx
    [2, 3], [2, 3], [2, 3], [2, 3],
    [2, 3], [2, 3], [2, 3], [2, 3],
    [2, 3], [2, 3], [2, 3], [2, 3],
    [2, 2], [2, 2], [2, 2], [2, 2],           // 11xxxx
    [2, 2], [2, 2], [2, 2], [2, 2],
    [2, 2], [2, 2], [2, 2], [2, 2],
    [2, 2], [2, 2], [2, 2], [2, 2]
  ];

  function constructor(str, params) {
    this.str = str;
    this.dict = str.dict;

    params = params || new Dict();

    this.encoding = params.get('K') || 0;
    this.eoline = params.get('EndOfLine') || false;
    this.byteAlign = params.get('EncodedByteAlign') || false;
    this.columns = params.get('Columns') || 1728;
    this.rows = params.get('Rows') || 0;
    var eoblock = params.get('EndOfBlock');
    if (eoblock == null)
      eoblock = true;
    this.eoblock = eoblock;
    this.black = params.get('BlackIs1') || false;

    this.codingLine = new Uint32Array(this.columns + 1);
    this.refLine = new Uint32Array(this.columns + 2);

    this.codingLine[0] = this.columns;
    this.codingPos = 0;

    this.row = 0;
    this.nextLine2D = this.encoding < 0;
    this.inputBits = 0;
    this.inputBuf;
    this.outputBits = 0;
    this.buf = EOF;

    var code1;
    while ((code1 = this.lookBits(12)) == 0) {
      this.eatBits(1);
    }
    if (code1 == 1) {
      this.eatBits(12);
    }
    if (this.encoding > 0) {
      this.nextLine2D = !this.lookBits(1);
      this.eatBits(1);
    }

    DecodeStream.call(this);
  }

  constructor.prototype = Object.create(DecodeStream.prototype);

  constructor.prototype.readBlock = function() {
    while (!this.eof) {
      var c = this.lookChar();
      this.buf = EOF;
      this.ensureBuffer(this.bufferLength + 1);
      this.buffer[this.bufferLength++] = c;
    }
  };

  constructor.prototype.addPixels = function(a1, blackPixels) {
    var codingLine = this.codingLine;
    var codingPos = this.codingPos;

    if (a1 > codingLine[codingPos]) {
      if (a1 > this.columns) {
        warn('row is wrong length');
        this.err = true;
        a1 = this.columns;
      }
      if ((codingPos & 1) ^ blackPixels) {
        ++codingPos;
      }

      codingLine[codingPos] = a1;
    }
    this.codingPos = codingPos;
  };

  constructor.prototype.addPixelsNeg = function(a1, blackPixels) {
    var codingLine = this.codingLine;
    var codingPos = this.codingPos;

    if (a1 > codingLine[codingPos]) {
      if (a1 > this.columns) {
        warn('row is wrong length');
        this.err = true;
        a1 = this.columns;
      }
      if ((codingPos & 1) ^ blackPixels)
        ++codingPos;

      codingLine[codingPos] = a1;
    } else if (a1 < codingLine[codingPos]) {
      if (a1 < 0) {
        warn('invalid code');
        this.err = true;
        a1 = 0;
      }
      while (codingPos > 0 && a1 < codingLine[codingPos - 1])
        --codingPos;
      codingLine[codingPos] = a1;
    }

    this.codingPos = codingPos;
  };

  constructor.prototype.lookChar = function() {
    if (this.buf != EOF)
      return this.buf;

    var refLine = this.refLine;
    var codingLine = this.codingLine;
    var columns = this.columns;

    var refPos, blackPixels, bits;

    if (this.outputBits == 0) {
      if (this.eof)
        return null;

      this.err = false;

      if (this.nextLine2D) {
        for (var i = 0; codingLine[i] < columns; ++i)
          refLine[i] = codingLine[i];

        refLine[i++] = columns;
        refLine[i] = columns;
        codingLine[0] = 0;
        this.codingPos = 0;
        refPos = 0;
        blackPixels = 0;

        while (codingLine[this.codingPos] < columns) {
          var code1 = this.getTwoDimCode();
          switch (code1) {
          case twoDimPass:
            this.addPixels(refLine[refPos + 1], blackPixels);
            if (refLine[refPos + 1] < columns)
              refPos += 2;
            break;
          case twoDimHoriz:
            var code1 = 0, code2 = 0;
            if (blackPixels) {
              var code3;
              do {
                code1 += (code3 = this.getBlackCode());
              } while (code3 >= 64);
              do {
                code2 += (code3 = this.getWhiteCode());
              } while (code3 >= 64);
            } else {
              var code3;
              do {
                code1 += (code3 = this.getWhiteCode());
              } while (code3 >= 64);
              do {
                code2 += (code3 = this.getBlackCode());
              } while (code3 >= 64);
            }
            this.addPixels(codingLine[this.codingPos] +
                           code1, blackPixels);
            if (codingLine[this.codingPos] < columns) {
              this.addPixels(codingLine[this.codingPos] + code2,
                             blackPixels ^ 1);
            }
            while (refLine[refPos] <= codingLine[this.codingPos] &&
                   refLine[refPos] < columns) {
              refPos += 2;
            }
            break;
          case twoDimVertR3:
            this.addPixels(refLine[refPos] + 3, blackPixels);
            blackPixels ^= 1;
            if (codingLine[this.codingPos] < columns) {
              ++refPos;
              while (refLine[refPos] <= codingLine[this.codingPos] &&
                     refLine[refPos] < columns)
                refPos += 2;
            }
            break;
          case twoDimVertR2:
            this.addPixels(refLine[refPos] + 2, blackPixels);
            blackPixels ^= 1;
            if (codingLine[this.codingPos] < columns) {
              ++refPos;
              while (refLine[refPos] <= codingLine[this.codingPos] &&
                     refLine[refPos] < columns) {
                refPos += 2;
              }
            }
            break;
          case twoDimVertR1:
            this.addPixels(refLine[refPos] + 1, blackPixels);
            blackPixels ^= 1;
            if (codingLine[this.codingPos] < columns) {
              ++refPos;
              while (refLine[refPos] <= codingLine[this.codingPos] &&
                     refLine[refPos] < columns)
                refPos += 2;
            }
            break;
          case twoDimVert0:
            this.addPixels(refLine[refPos], blackPixels);
            blackPixels ^= 1;
            if (codingLine[this.codingPos] < columns) {
              ++refPos;
              while (refLine[refPos] <= codingLine[this.codingPos] &&
                     refLine[refPos] < columns)
                refPos += 2;
            }
            break;
          case twoDimVertL3:
            this.addPixelsNeg(refLine[refPos] - 3, blackPixels);
            blackPixels ^= 1;
            if (codingLine[this.codingPos] < columns) {
              if (refPos > 0)
                --refPos;
              else
                ++refPos;
              while (refLine[refPos] <= codingLine[this.codingPos] &&
                     refLine[refPos] < columns)
                refPos += 2;
            }
            break;
          case twoDimVertL2:
            this.addPixelsNeg(refLine[refPos] - 2, blackPixels);
            blackPixels ^= 1;
            if (codingLine[this.codingPos] < columns) {
              if (refPos > 0)
                --refPos;
              else
                ++refPos;
              while (refLine[refPos] <= codingLine[this.codingPos] &&
                     refLine[refPos] < columns)
                refPos += 2;
            }
            break;
          case twoDimVertL1:
            this.addPixelsNeg(refLine[refPos] - 1, blackPixels);
            blackPixels ^= 1;
            if (codingLine[this.codingPos] < columns) {
              if (refPos > 0)
                --refPos;
              else
                ++refPos;

              while (refLine[refPos] <= codingLine[this.codingPos] &&
                     refLine[refPos] < columns)
                refPos += 2;
            }
            break;
          case EOF:
            this.addPixels(columns, 0);
            this.eof = true;
            break;
          default:
            warn('bad 2d code');
            this.addPixels(columns, 0);
            this.err = true;
            break;
          }
        }
      } else {
        codingLine[0] = 0;
        this.codingPos = 0;
        blackPixels = 0;
        while (codingLine[this.codingPos] < columns) {
          code1 = 0;
          if (blackPixels) {
            do {
              code1 += (code3 = this.getBlackCode());
            } while (code3 >= 64);
          } else {
            do {
              code1 += (code3 = this.getWhiteCode());
            } while (code3 >= 64);
          }
          this.addPixels(codingLine[this.codingPos] + code1, blackPixels);
          blackPixels ^= 1;
        }
      }

      if (this.byteAlign)
        this.inputBits &= ~7;

      var gotEOL = false;

      if (!this.eoblock && this.row == this.rows - 1) {
        this.eof = true;
      } else {
        code1 = this.lookBits(12);
        while (code1 == 0) {
          this.eatBits(1);
          code1 = this.lookBits(12);
        }
        if (code1 == 1) {
          this.eatBits(12);
          gotEOL = true;
        } else if (code1 == EOF) {
          this.eof = true;
        }
      }

      if (!this.eof && this.encoding > 0) {
        this.nextLine2D = !this.lookBits(1);
        this.eatBits(1);
      }

      if (this.eoblock && gotEOL) {
        code1 = this.lookBits(12);
        if (code1 == 1) {
          this.eatBits(12);
          if (this.encoding > 0) {
            this.lookBits(1);
            this.eatBits(1);
          }
          if (this.encoding >= 0) {
            for (var i = 0; i < 4; ++i) {
              code1 = this.lookBits(12);
              if (code1 != 1)
                warning('bad rtc code');
              this.eatBits(12);
              if (this.encoding > 0) {
                this.lookBits(1);
                this.eatBits(1);
              }
            }
          }
          this.eof = true;
        }
      } else if (this.err && this.eoline) {
        var code1;
        while (true) {
          code1 = this.lookBits(13);
          if (code1 == EOF) {
            this.eof = true;
            return null;
          }
          if ((code1 >> 1) == 1) {
            break;
          }
          this.eatBits(1);
        }
        this.eatBits(12);
        if (this.encoding > 0) {
          this.eatBits(1);
          this.nextLine2D = !(code1 & 1);
        }
      }

      if (codingLine[0] > 0)
        this.outputBits = codingLine[this.codingPos = 0];
      else
        this.outputBits = codingLine[this.codingPos = 1];
      this.row++;
    }

    if (this.outputBits >= 8) {
      this.buf = (this.codingPos & 1) ? 0 : 0xFF;
      this.outputBits -= 8;
      if (this.outputBits == 0 && codingLine[this.codingPos] < columns) {
        this.codingPos++;
        this.outputBits = (codingLine[this.codingPos] -
                           codingLine[this.codingPos - 1]);
      }
    } else {
      var bits = 8;
      this.buf = 0;
      do {
        if (this.outputBits > bits) {
          this.buf <<= bits;
          if (!(this.codingPos & 1)) {
            this.buf |= 0xFF >> (8 - bits);
          }
          this.outputBits -= bits;
          bits = 0;
        } else {
          this.buf <<= this.outputBits;
          if (!(this.codingPos & 1)) {
            this.buf |= 0xFF >> (8 - this.outputBits);
          }
          bits -= this.outputBits;
          this.outputBits = 0;
          if (codingLine[this.codingPos] < columns) {
            this.codingPos++;
            this.outputBits = (codingLine[this.codingPos] -
                               codingLine[this.codingPos - 1]);
          } else if (bits > 0) {
            this.buf <<= bits;
            bits = 0;
          }
        }
      } while (bits);
    }
    if (this.black) {
      this.buf ^= 0xFF;
    }
    return this.buf;
  };

  constructor.prototype.getTwoDimCode = function() {
    var code = 0;
    var p;
    if (this.eoblock) {
      code = this.lookBits(7);
      p = twoDimTable[code];
      if (p[0] > 0) {
        this.eatBits(p[0]);
        return p[1];
      }
    } else {
      for (var n = 1; n <= 7; ++n) {
        code = this.lookBits(n);
        if (n < 7) {
          code <<= 7 - n;
        }
        p = twoDimTable[code];
        if (p[0] == n) {
          this.eatBits(n);
          return p[1];
        }
      }
    }
    warn('Bad two dim code');
    return EOF;
  };

  constructor.prototype.getWhiteCode = function() {
    var code = 0;
    var p;
    var n;
    if (this.eoblock) {
      code = this.lookBits(12);
      if (code == EOF)
        return 1;

      if ((code >> 5) == 0)
        p = whiteTable1[code];
      else
        p = whiteTable2[code >> 3];

      if (p[0] > 0) {
        this.eatBits(p[0]);
        return p[1];
      }
    } else {
      for (var n = 1; n <= 9; ++n) {
        code = this.lookBits(n);
        if (code == EOF)
          return 1;

        if (n < 9)
          code <<= 9 - n;
        p = whiteTable2[code];
        if (p[0] == n) {
          this.eatBits(n);
          return p[0];
        }
      }
      for (var n = 11; n <= 12; ++n) {
        code == this.lookBits(n);
        if (code == EOF)
          return 1;
        if (n < 12)
          code <<= 12 - n;
        p = whiteTable1[code];
        if (p[0] == n) {
          this.eatBits(n);
          return p[1];
        }
      }
    }
    warn('bad white code');
    this.eatBits(1);
    return 1;
  };

  constructor.prototype.getBlackCode = function() {
    var code, p, n;
    if (this.eoblock) {
      code = this.lookBits(13);
      if (code == EOF)
        return 1;
      if ((code >> 7) == 0)
        p = blackTable1[code];
      else if ((code >> 9) == 0 && (code >> 7) != 0)
        p = blackTable2[(code >> 1) - 64];
      else
        p = blackTable3[code >> 7];

      if (p[0] > 0) {
        this.eatBits(p[0]);
        return p[1];
      }
    } else {
      for (var n = 2; n <= 6; ++n) {
        code = this.lookBits(n);
        if (code == EOF)
          return 1;
        if (n < 6)
          code <<= 6 - n;

        p = blackTable3[code];
        if (p[0] == n) {
          this.eatBits(n);
          return p[1];
        }
      }
      for (var n = 7; n <= 12; ++n) {
        code = this.lookBits(n);
        if (code == EOF)
          return 1;
        if (n < 12)
          code <<= 12 - n;
        if (code >= 64) {
          p = blackTable2[code - 64];
          if (p[0] == n) {
            this.eatBits(n);
            return p[1];
          }
        }
      }
      for (n = 10; n <= 13; ++n) {
        code = this.lookBits(n);
        if (code == EOF)
          return 1;
        if (n < 13)
          code << 13 - n;
        p = blackTable1[code];
        if (p[0] == n) {
          this.eatBits(n);
          return p[1];
        }
      }
    }
    warn('bad black code');
    this.eatBits(1);
    return 1;
  };

  constructor.prototype.lookBits = function(n) {
    var c;
    while (this.inputBits < n) {
      if ((c = this.str.getByte()) == null) {
        if (this.inputBits == 0)
          return EOF;
        return ((this.inputBuf << (n - this.inputBits)) &
                (0xFFFF >> (16 - n)));
      }
      this.inputBuf = (this.inputBuf << 8) + c;
      this.inputBits += 8;
    }
    return (this.inputBuf >> (this.inputBits - n)) & (0xFFFF >> (16 - n));
  };

  constructor.prototype.eatBits = function(n) {
    if ((this.inputBits -= n) < 0)
      this.inputBits = 0;
  }

  return constructor;
})();

var LZWStream = (function() {
  function constructor(str, earlyChange) {
    this.str = str;
    this.dict = str.dict;
    this.cachedData = 0;
    this.bitsCached = 0;

    var maxLzwDictionarySize = 4096;
    var lzwState = {
      earlyChange: earlyChange,
      codeLength: 9,
      nextCode: 258,
      dictionaryValues: new Uint8Array(maxLzwDictionarySize),
      dictionaryLengths: new Uint16Array(maxLzwDictionarySize),
      dictionaryPrevCodes: new Uint16Array(maxLzwDictionarySize),
      currentSequence: new Uint8Array(maxLzwDictionarySize),
      currentSequenceLength: 0
    };
    for (var i = 0; i < 256; ++i) {
      lzwState.dictionaryValues[i] = i;
      lzwState.dictionaryLengths[i] = 1;
    }
    this.lzwState = lzwState;

    DecodeStream.call(this);
  }

  constructor.prototype = Object.create(DecodeStream.prototype);

  constructor.prototype.readBits = function(n) {
    var bitsCached = this.bitsCached;
    var cachedData = this.cachedData;
    while (bitsCached < n) {
      var c = this.str.getByte();
      if (c == null) {
        this.eof = true;
        return;
      }
      cachedData = (cachedData << 8) | c;
      bitsCached += 8;
    }
    this.bitsCached = (bitsCached -= n);
    this.cachedData = cachedData;
    this.lastCode = null;
    return (cachedData >>> bitsCached) & ((1 << n) - 1);
  };

  constructor.prototype.readBlock = function() {
    var blockSize = 512;
    var estimatedDecodedSize = blockSize * 2, decodedSizeDelta = blockSize;
    var i, j, q;

    var lzwState = this.lzwState;
    if (!lzwState)
      return; // eof was found

    var earlyChange = lzwState.earlyChange;
    var nextCode = lzwState.nextCode;
    var dictionaryValues = lzwState.dictionaryValues;
    var dictionaryLengths = lzwState.dictionaryLengths;
    var dictionaryPrevCodes = lzwState.dictionaryPrevCodes;
    var codeLength = lzwState.codeLength;
    var prevCode = lzwState.prevCode;
    var currentSequence = lzwState.currentSequence;
    var currentSequenceLength = lzwState.currentSequenceLength;

    var decodedLength = 0;
    var currentBufferLength = this.bufferLength;
    var buffer = this.ensureBuffer(this.bufferLength + estimatedDecodedSize);

    for (i = 0; i < blockSize; i++) {
      var code = this.readBits(codeLength);
      var hasPrev = currentSequenceLength > 0;
      if (code < 256) {
        currentSequence[0] = code;
        currentSequenceLength = 1;
      } else if (code >= 258) {
        if (code < nextCode) {
          currentSequenceLength = dictionaryLengths[code];
          for (j = currentSequenceLength - 1, q = code; j >= 0; j--) {
            currentSequence[j] = dictionaryValues[q];
            q = dictionaryPrevCodes[q];
          }
        } else {
          currentSequence[currentSequenceLength++] = currentSequence[0];
        }
      } else if (code == 256) {
        codeLength = 9;
        nextCode = 258;
        currentSequenceLength = 0;
        continue;
      } else {
        this.eof = true;
        delete this.lzwState;
        break;
      }

      if (hasPrev) {
        dictionaryPrevCodes[nextCode] = prevCode;
        dictionaryLengths[nextCode] = dictionaryLengths[prevCode] + 1;
        dictionaryValues[nextCode] = currentSequence[0];
        nextCode++;
        codeLength = (nextCode + earlyChange) & (nextCode + earlyChange - 1) ?
          codeLength : Math.min(Math.log(nextCode + earlyChange) /
          0.6931471805599453 + 1, 12) | 0;
      }
      prevCode = code;

      decodedLength += currentSequenceLength;
      if (estimatedDecodedSize < decodedLength) {
        do {
          estimatedDecodedSize += decodedSizeDelta;
        } while (estimatedDecodedSize < decodedLength);
        buffer = this.ensureBuffer(this.bufferLength + estimatedDecodedSize);
      }
      for (j = 0; j < currentSequenceLength; j++)
        buffer[currentBufferLength++] = currentSequence[j];
    }
    lzwState.nextCode = nextCode;
    lzwState.codeLength = codeLength;
    lzwState.prevCode = prevCode;
    lzwState.currentSequenceLength = currentSequenceLength;

    this.bufferLength = currentBufferLength;
  };

  return constructor;
})();


var Name = (function() {
  function constructor(name) {
    this.name = name;
  }

  constructor.prototype = {
  };

  return constructor;
})();

var Cmd = (function() {
  function constructor(cmd) {
    this.cmd = cmd;
  }

  constructor.prototype = {
  };

  return constructor;
})();

var Dict = (function() {
  function constructor() {
    this.map = Object.create(null);
  }

  constructor.prototype = {
    get: function(key1, key2, key3) {
      var value;
      if (typeof (value = this.map[key1]) != 'undefined' || key1 in this.map ||
          typeof key2 == 'undefined') {
        return value;
      }
      if (typeof (value = this.map[key2]) != 'undefined' || key2 in this.map ||
          typeof key3 == 'undefined') {
        return value;
      }

      return this.map[key3] || null;
    },

    set: function(key, value) {
      this.map[key] = value;
    },

    has: function(key) {
      return key in this.map;
    },

    forEach: function(callback) {
      for (var key in this.map) {
        callback(key, this.map[key]);
      }
    }
  };

  return constructor;
})();

var Ref = (function() {
  function constructor(num, gen) {
    this.num = num;
    this.gen = gen;
  }

  constructor.prototype = {
  };

  return constructor;
})();

// The reference is identified by number and generation,
// this structure stores only one instance of the reference.
var RefSet = (function() {
  function constructor() {
    this.dict = {};
  }

  constructor.prototype = {
    has: function(ref) {
      return !!this.dict['R' + ref.num + '.' + ref.gen];
    },

    put: function(ref) {
      this.dict['R' + ref.num + '.' + ref.gen] = ref;
    }
  };

  return constructor;
})();

function IsBool(v) {
  return typeof v == 'boolean';
}

function IsInt(v) {
  return typeof v == 'number' && ((v | 0) == v);
}

function IsNum(v) {
  return typeof v == 'number';
}

function IsString(v) {
  return typeof v == 'string';
}

function IsNull(v) {
  return v === null;
}

function IsName(v) {
  return v instanceof Name;
}

function IsCmd(v, cmd) {
  return v instanceof Cmd && (!cmd || v.cmd == cmd);
}

function IsDict(v, type) {
  return v instanceof Dict && (!type || v.get('Type').name == type);
}

function IsArray(v) {
  return v instanceof Array;
}

function IsStream(v) {
  return typeof v == 'object' && v != null && ('getChar' in v);
}

function IsRef(v) {
  return v instanceof Ref;
}

function IsPDFFunction(v) {
  var fnDict;
  if (typeof v != 'object')
    return false;
  else if (IsDict(v))
    fnDict = v;
  else if (IsStream(v))
    fnDict = v.dict;
  else
    return false;
  return fnDict.has('FunctionType');
}

var EOF = {};

function IsEOF(v) {
  return v == EOF;
}

var None = {};

function IsNone(v) {
  return v == None;
}

var Lexer = (function() {
  function constructor(stream) {
    this.stream = stream;
  }

  constructor.isSpace = function(ch) {
    return ch == ' ' || ch == '\t';
  }

  // A '1' in this array means the character is white space.  A '1' or
  // '2' means the character ends a name or command.
  var specialChars = [
    1, 0, 0, 0, 0, 0, 0, 0, 0, 1, 1, 0, 1, 1, 0, 0,   // 0x
    0, 0, 0, 0, 0, 0, 0, 0, 0, 0, 0, 0, 0, 0, 0, 0,   // 1x
    1, 0, 0, 0, 0, 2, 0, 0, 2, 2, 0, 0, 0, 0, 0, 2,   // 2x
    0, 0, 0, 0, 0, 0, 0, 0, 0, 0, 0, 0, 2, 0, 2, 0,   // 3x
    0, 0, 0, 0, 0, 0, 0, 0, 0, 0, 0, 0, 0, 0, 0, 0,   // 4x
    0, 0, 0, 0, 0, 0, 0, 0, 0, 0, 0, 2, 0, 2, 0, 0,   // 5x
    0, 0, 0, 0, 0, 0, 0, 0, 0, 0, 0, 0, 0, 0, 0, 0,   // 6x
    0, 0, 0, 0, 0, 0, 0, 0, 0, 0, 0, 2, 0, 2, 0, 0,   // 7x
    0, 0, 0, 0, 0, 0, 0, 0, 0, 0, 0, 0, 0, 0, 0, 0,   // 8x
    0, 0, 0, 0, 0, 0, 0, 0, 0, 0, 0, 0, 0, 0, 0, 0,   // 9x
    0, 0, 0, 0, 0, 0, 0, 0, 0, 0, 0, 0, 0, 0, 0, 0,   // ax
    0, 0, 0, 0, 0, 0, 0, 0, 0, 0, 0, 0, 0, 0, 0, 0,   // bx
    0, 0, 0, 0, 0, 0, 0, 0, 0, 0, 0, 0, 0, 0, 0, 0,   // cx
    0, 0, 0, 0, 0, 0, 0, 0, 0, 0, 0, 0, 0, 0, 0, 0,   // dx
    0, 0, 0, 0, 0, 0, 0, 0, 0, 0, 0, 0, 0, 0, 0, 0,   // ex
    0, 0, 0, 0, 0, 0, 0, 0, 0, 0, 0, 0, 0, 0, 0, 0    // fx
  ];

  var MIN_INT = (1 << 31) | 0;
  var MAX_INT = (MIN_INT - 1) | 0;
  var MIN_UINT = 0;
  var MAX_UINT = ((1 << 30) * 4) - 1;

  function ToHexDigit(ch) {
    if (ch >= '0' && ch <= '9')
      return ch.charCodeAt(0) - 48;
    ch = ch.toUpperCase();
    if (ch >= 'A' && ch <= 'F')
      return ch.charCodeAt(0) - 55;
    return -1;
  }

  constructor.prototype = {
    getNumber: function(ch) {
      var floating = false;
      var str = ch;
      var stream = this.stream;
      do {
        ch = stream.lookChar();
        if (ch == '.' && !floating) {
          str += ch;
          floating = true;
        } else if (ch == '-') {
          // ignore minus signs in the middle of numbers to match
          // Adobe's behavior
          warn('Badly formated number');
        } else if (ch >= '0' && ch <= '9') {
          str += ch;
        } else if (ch == 'e' || ch == 'E') {
          floating = true;
        } else {
          // the last character doesn't belong to us
          break;
        }
        stream.skip();
      } while (true);
      var value = parseFloat(str);
      if (isNaN(value))
        error('Invalid floating point number: ' + value);
      return value;
    },
    getString: function() {
      var numParen = 1;
      var done = false;
      var str = '';
      var stream = this.stream;
      var ch;
      do {
        switch (ch = stream.getChar()) {
        case undefined:
          warn('Unterminated string');
          done = true;
          break;
        case '(':
          ++numParen;
          str += ch;
          break;
        case ')':
          if (--numParen == 0) {
            done = true;
          } else {
            str += ch;
          }
          break;
        case '\\':
          switch (ch = stream.getChar()) {
          case undefined:
            warn('Unterminated string');
            done = true;
            break;
          case 'n':
            str += '\n';
            break;
          case 'r':
            str += '\r';
            break;
          case 't':
            str += '\t';
            break;
          case 'b':
            str += '\b';
            break;
          case 'f':
            str += '\f';
            break;
          case '\\':
          case '(':
          case ')':
            str += ch;
            break;
          case '0': case '1': case '2': case '3':
          case '4': case '5': case '6': case '7':
            var x = ch - '0';
            ch = stream.lookChar();
            if (ch >= '0' && ch <= '7') {
              stream.skip();
              x = (x << 3) + (ch - '0');
              ch = stream.lookChar();
              if (ch >= '0' && ch <= '7') {
                stream.skip();
                x = (x << 3) + (ch - '0');
              }
            }

            str += String.fromCharCode(x);
            break;
          case '\r':
            ch = stream.lookChar();
            if (ch == '\n')
              stream.skip();
            break;
          case '\n':
            break;
          default:
            str += ch;
            break;
          }
          break;
        default:
          str += ch;
          break;
        }
      } while (!done);
      return str;
    },
    getName: function(ch) {
      var str = '';
      var stream = this.stream;
      while (!!(ch = stream.lookChar()) && !specialChars[ch.charCodeAt(0)]) {
        stream.skip();
        if (ch == '#') {
          ch = stream.lookChar();
          var x = ToHexDigit(ch);
          if (x != -1) {
            stream.skip();
            var x2 = ToHexDigit(stream.getChar());
            if (x2 == -1)
              error('Illegal digit in hex char in name: ' + x2);
            str += String.fromCharCode((x << 4) | x2);
          } else {
            str += '#';
            str += ch;
          }
        } else {
          str += ch;
        }
      }
      if (str.length > 128)
        error('Warning: name token is longer than allowed by the spec: ' +
              str.length);
      return new Name(str);
    },
    getHexString: function(ch) {
      var str = '';
      var stream = this.stream;
      while (1) {
        ch = stream.getChar();
        if (ch == '>') {
          break;
        }
        if (!ch) {
          warn('Unterminated hex string');
          break;
        }
        if (specialChars[ch.charCodeAt(0)] != 1) {
          var x, x2;
          if ((x = ToHexDigit(ch)) == -1)
            error('Illegal character in hex string: ' + ch);

          ch = stream.getChar();
          while (specialChars[ch.charCodeAt(0)] == 1)
            ch = stream.getChar();

          if ((x2 = ToHexDigit(ch)) == -1)
            error('Illegal character in hex string: ' + ch);

          str += String.fromCharCode((x << 4) | x2);
        }
      }
      return str;
    },
    getObj: function() {
      // skip whitespace and comments
      var comment = false;
      var stream = this.stream;
      var ch;
      while (true) {
        if (!(ch = stream.getChar()))
          return EOF;
        if (comment) {
          if (ch == '\r' || ch == '\n')
            comment = false;
        } else if (ch == '%') {
          comment = true;
        } else if (specialChars[ch.charCodeAt(0)] != 1) {
          break;
        }
      }

      // start reading token
      switch (ch) {
      case '0': case '1': case '2': case '3': case '4':
      case '5': case '6': case '7': case '8': case '9':
      case '+': case '-': case '.':
      return this.getNumber(ch);
      case '(':
      return this.getString();
      case '/':
      return this.getName(ch);
      // array punctuation
      case '[':
      case ']':
      return new Cmd(ch);
      // hex string or dict punctuation
      case '<':
      ch = stream.lookChar();
      if (ch == '<') {
        // dict punctuation
        stream.skip();
        return new Cmd('<<');
      }
      return this.getHexString(ch);
      // dict punctuation
      case '>':
      ch = stream.lookChar();
      if (ch == '>') {
        stream.skip();
        return new Cmd('>>');
      }
      case '{':
      case '}':
      return new Cmd(ch);
      // fall through
      case ')':
      error('Illegal character: ' + ch);
      return Error;
      }

      // command
      var str = ch;
      while (!!(ch = stream.lookChar()) && !specialChars[ch.charCodeAt(0)]) {
        stream.skip();
        if (str.length == 128) {
          error('Command token too long: ' + str.length);
          break;
        }
        str += ch;
      }
      if (str == 'true')
        return true;
      if (str == 'false')
        return false;
      if (str == 'null')
        return null;
      return new Cmd(str);
    },
    skipToNextLine: function() {
      var stream = this.stream;
      while (true) {
        var ch = stream.getChar();
        if (!ch || ch == '\n')
          return;
        if (ch == '\r') {
          if ((ch = stream.lookChar()) == '\n')
            stream.skip();
          return;
        }
      }
    },
    skip: function() {
      this.stream.skip();
    }
  };

  return constructor;
})();

var Parser = (function() {
  function constructor(lexer, allowStreams, xref) {
    this.lexer = lexer;
    this.allowStreams = allowStreams;
    this.xref = xref;
    this.inlineImg = 0;
    this.refill();
  }

  constructor.prototype = {
    refill: function() {
      this.buf1 = this.lexer.getObj();
      this.buf2 = this.lexer.getObj();
    },
    shift: function() {
      if (IsCmd(this.buf2, 'ID')) {
        this.buf1 = this.buf2;
        this.buf2 = null;
        // skip byte after ID
        this.lexer.skip();
      } else {
        this.buf1 = this.buf2;
        this.buf2 = this.lexer.getObj();
     }
    },
    getObj: function(cipherTransform) {
      if (IsCmd(this.buf1, 'BI')) { // inline image
        this.shift();
        return this.makeInlineImage(cipherTransform);
      } else if (IsCmd(this.buf1, '[')) { // array
        this.shift();
        var array = [];
        while (!IsCmd(this.buf1, ']') && !IsEOF(this.buf1))
          array.push(this.getObj());
        if (IsEOF(this.buf1))
          error('End of file inside array');
        this.shift();
        return array;
      } else if (IsCmd(this.buf1, '<<')) { // dictionary or stream
        this.shift();
        var dict = new Dict();
        while (!IsCmd(this.buf1, '>>') && !IsEOF(this.buf1)) {
          if (!IsName(this.buf1)) {
            error('Dictionary key must be a name object');
          } else {
            var key = this.buf1.name;
            this.shift();
            if (IsEOF(this.buf1))
              break;
            dict.set(key, this.getObj(cipherTransform));
          }
        }
        if (IsEOF(this.buf1))
          error('End of file inside dictionary');

        // stream objects are not allowed inside content streams or
        // object streams
        if (this.allowStreams && IsCmd(this.buf2, 'stream')) {
          return this.makeStream(dict, cipherTransform);
        } else {
          this.shift();
        }
        return dict;
      } else if (IsInt(this.buf1)) { // indirect reference or integer
        var num = this.buf1;
        this.shift();
        if (IsInt(this.buf1) && IsCmd(this.buf2, 'R')) {
          var ref = new Ref(num, this.buf1);
          this.shift();
          this.shift();
          return ref;
        }
        return num;
      } else if (IsString(this.buf1)) { // string
        var str = this.buf1;
        this.shift();
        if (cipherTransform)
          str = cipherTransform.decryptString(str);
        return str;
      }

      // simple object
      var obj = this.buf1;
      this.shift();
      return obj;
    },
    makeInlineImage: function(cipherTransform) {
      var lexer = this.lexer;
      var stream = lexer.stream;

      // parse dictionary
      var dict = new Dict();
      while (!IsCmd(this.buf1, 'ID') && !IsEOF(this.buf1)) {
        if (!IsName(this.buf1)) {
          error('Dictionary key must be a name object');
        } else {
          var key = this.buf1.name;
          this.shift();
          if (IsEOF(this.buf1))
            break;
          dict.set(key, this.getObj(cipherTransform));
        }
      }

      // parse image stream
      var startPos = stream.pos;

      var c1 = stream.getChar();
      var c2 = stream.getChar();
      while (!(c1 == 'E' && c2 == 'I') && c2 != null) {
        c1 = c2;
        c2 = stream.getChar();
      }

      var length = (stream.pos - 2) - startPos;
      var imageStream = stream.makeSubStream(startPos, length, dict);
      if (cipherTransform)
        imageStream = cipherTransform.createStream(imageStream);
      imageStream = this.filter(imageStream, dict, length);
      imageStream.parameters = dict;

      this.buf2 = new Cmd('EI');
      this.shift();

      return imageStream;
    },
    makeStream: function(dict, cipherTransform) {
      var lexer = this.lexer;
      var stream = lexer.stream;

      // get stream start position
      lexer.skipToNextLine();
      var pos = stream.pos;

      // get length
      var length = dict.get('Length');
      var xref = this.xref;
      if (xref)
        length = xref.fetchIfRef(length);
      if (!IsInt(length)) {
        error('Bad ' + Length + ' attribute in stream');
        length = 0;
      }

      // skip over the stream data
      stream.pos = pos + length;
      this.shift(); // '>>'
      this.shift(); // 'stream'
      if (!IsCmd(this.buf1, 'endstream'))
        error('Missing endstream');
      this.shift();

      stream = stream.makeSubStream(pos, length, dict);
      if (cipherTransform)
        stream = cipherTransform.createStream(stream);
      stream = this.filter(stream, dict, length);
      stream.parameters = dict;
      return stream;
    },
    filter: function(stream, dict, length) {
      var filter = dict.get('Filter', 'F');
      var params = dict.get('DecodeParms', 'DP');
      if (IsName(filter))
        return this.makeFilter(stream, filter.name, length, params);
      if (IsArray(filter)) {
        var filterArray = filter;
        var paramsArray = params;
        for (var i = 0, ii = filterArray.length; i < ii; ++i) {
          filter = filterArray[i];
          if (!IsName(filter))
            error('Bad filter name: ' + filter);
          else {
            params = null;
            if (IsArray(paramsArray) && (i in paramsArray))
              params = paramsArray[i];
            stream = this.makeFilter(stream, filter.name, length, params);
          }
        }
      }
      return stream;
    },
    makeFilter: function(stream, name, length, params) {
      if (name == 'FlateDecode' || name == 'Fl') {
        if (params) {
          return new PredictorStream(new FlateStream(stream), params);
        }
        return new FlateStream(stream);
      } else if (name == 'LZWDecode' || name == 'LZW') {
        var earlyChange = 1;
        if (params) {
          if (params.has('EarlyChange'))
            earlyChange = params.get('EarlyChange');
          return new PredictorStream(
            new LZWStream(stream, earlyChange), params);
        }
        return new LZWStream(stream, earlyChange);
      } else if (name == 'DCTDecode' || name == 'DCT') {
        var bytes = stream.getBytes(length);
        return new JpegStream(bytes, stream.dict);
      } else if (name == 'ASCII85Decode' || name == 'A85') {
        return new Ascii85Stream(stream);
      } else if (name == 'ASCIIHexDecode' || name == 'AHx') {
        return new AsciiHexStream(stream);
      } else if (name == 'CCITTFaxDecode' || name == 'CCF') {
        return new CCITTFaxStream(stream, params);
      } else {
        error('filter "' + name + '" not supported yet');
      }
      return stream;
    }
  };

  return constructor;
})();

var Linearization = (function() {
  function constructor(stream) {
    this.parser = new Parser(new Lexer(stream), false);
    var obj1 = this.parser.getObj();
    var obj2 = this.parser.getObj();
    var obj3 = this.parser.getObj();
    this.linDict = this.parser.getObj();
    if (IsInt(obj1) && IsInt(obj2) && IsCmd(obj3, 'obj') &&
        IsDict(this.linDict)) {
      var obj = this.linDict.get('Linearized');
      if (!(IsNum(obj) && obj > 0))
        this.linDict = null;
    }
  }

  constructor.prototype = {
    getInt: function(name) {
      var linDict = this.linDict;
      var obj;
      if (IsDict(linDict) &&
          IsInt(obj = linDict.get(name)) &&
          obj > 0) {
        return obj;
      }
      error('"' + name + '" field in linearization table is invalid');
      return 0;
    },
    getHint: function(index) {
      var linDict = this.linDict;
      var obj1, obj2;
      if (IsDict(linDict) &&
          IsArray(obj1 = linDict.get('H')) &&
          obj1.length >= 2 &&
          IsInt(obj2 = obj1[index]) &&
          obj2 > 0) {
        return obj2;
      }
      error('Hints table in linearization table is invalid: ' + index);
      return 0;
    },
    get length() {
      if (!IsDict(this.linDict))
        return 0;
      return this.getInt('L');
    },
    get hintsOffset() {
      return this.getHint(0);
    },
    get hintsLength() {
      return this.getHint(1);
    },
    get hintsOffset2() {
      return this.getHint(2);
    },
    get hintsLenth2() {
      return this.getHint(3);
    },
    get objectNumberFirst() {
      return this.getInt('O');
    },
    get endFirst() {
      return this.getInt('E');
    },
    get numPages() {
      return this.getInt('N');
    },
    get mainXRefEntriesOffset() {
      return this.getInt('T');
    },
    get pageFirst() {
      return this.getInt('P');
    }
  };

  return constructor;
})();

var XRef = (function() {
  function constructor(stream, startXRef, mainXRefEntriesOffset) {
    this.stream = stream;
    this.entries = [];
    this.xrefstms = {};
    var trailerDict = this.readXRef(startXRef);

    // prepare the XRef cache
    this.cache = [];

    var encrypt = trailerDict.get('Encrypt');
    if (encrypt) {
      var fileId = trailerDict.get('ID');
      this.encrypt = new CipherTransformFactory(this.fetch(encrypt),
                                                fileId[0] /*, password */);
    }

    // get the root dictionary (catalog) object
    if (!IsRef(this.root = trailerDict.get('Root')))
      error('Invalid root reference');
  }

  constructor.prototype = {
    readXRefTable: function readXRefTable(parser) {
      var obj;
      while (true) {
        if (IsCmd(obj = parser.getObj(), 'trailer'))
          break;
        if (!IsInt(obj))
          error('Invalid XRef table');
        var first = obj;
        if (!IsInt(obj = parser.getObj()))
          error('Invalid XRef table');
        var n = obj;
        if (first < 0 || n < 0 || (first + n) != ((first + n) | 0))
          error('Invalid XRef table: ' + first + ', ' + n);
        for (var i = first; i < first + n; ++i) {
          var entry = {};
          if (!IsInt(obj = parser.getObj()))
            error('Invalid XRef table: ' + first + ', ' + n);
          entry.offset = obj;
          if (!IsInt(obj = parser.getObj()))
            error('Invalid XRef table: ' + first + ', ' + n);
          entry.gen = obj;
          obj = parser.getObj();
          if (IsCmd(obj, 'n')) {
            entry.uncompressed = true;
          } else if (IsCmd(obj, 'f')) {
            entry.free = true;
          } else {
            error('Invalid XRef table: ' + first + ', ' + n);
          }
          if (!this.entries[i]) {
            // In some buggy PDF files the xref table claims to start at 1
            // instead of 0.
            if (i == 1 && first == 1 &&
                entry.offset == 0 && entry.gen == 65535 && entry.free) {
              i = first = 0;
            }
            this.entries[i] = entry;
          }
        }
      }

      // read the trailer dictionary
      var dict;
      if (!IsDict(dict = parser.getObj()))
        error('Invalid XRef table');

      // get the 'Prev' pointer
      var prev;
      obj = dict.get('Prev');
      if (IsInt(obj)) {
        prev = obj;
      } else if (IsRef(obj)) {
        // certain buggy PDF generators generate "/Prev NNN 0 R" instead
        // of "/Prev NNN"
        prev = obj.num;
      }
      if (prev) {
        this.readXRef(prev);
      }

      // check for 'XRefStm' key
      if (IsInt(obj = dict.get('XRefStm'))) {
        var pos = obj;
        if (pos in this.xrefstms)
          error('Invalid XRef table');
        this.xrefstms[pos] = 1; // avoid infinite recursion
        this.readXRef(pos);
      }

      return dict;
    },
    readXRefStream: function readXRefStream(stream) {
      var streamParameters = stream.parameters;
      var length = streamParameters.get('Length');
      var byteWidths = streamParameters.get('W');
      var range = streamParameters.get('Index');
      if (!range)
        range = [0, streamParameters.get('Size')];
      var i, j;
      while (range.length > 0) {
        var first = range[0], n = range[1];
        if (!IsInt(first) || !IsInt(n))
          error('Invalid XRef range fields: ' + first + ', ' + n);
        var typeFieldWidth = byteWidths[0];
        var offsetFieldWidth = byteWidths[1];
        var generationFieldWidth = byteWidths[2];
        if (!IsInt(typeFieldWidth) || !IsInt(offsetFieldWidth) ||
            !IsInt(generationFieldWidth)) {
          error('Invalid XRef entry fields length: ' + first + ', ' + n);
        }
        for (i = 0; i < n; ++i) {
          var type = 0, offset = 0, generation = 0;
          for (j = 0; j < typeFieldWidth; ++j)
            type = (type << 8) | stream.getByte();
          // if type field is absent, its default value = 1
          if (typeFieldWidth == 0)
            type = 1;
          for (j = 0; j < offsetFieldWidth; ++j)
            offset = (offset << 8) | stream.getByte();
          for (j = 0; j < generationFieldWidth; ++j)
            generation = (generation << 8) | stream.getByte();
          var entry = {};
          entry.offset = offset;
          entry.gen = generation;
          switch (type) {
          case 0:
            entry.free = true;
            break;
          case 1:
            entry.uncompressed = true;
            break;
          case 2:
            break;
          default:
            error('Invalid XRef entry type: ' + type);
            break;
          }
          if (!this.entries[first + i])
            this.entries[first + i] = entry;
        }
        range.splice(0, 2);
      }
      var prev = streamParameters.get('Prev');
      if (IsInt(prev))
        this.readXRef(prev);
      return streamParameters;
    },
    readXRef: function readXref(startXRef) {
      var stream = this.stream;
      stream.pos = startXRef;
      var parser = new Parser(new Lexer(stream), true);
      var obj = parser.getObj();
      // parse an old-style xref table
      if (IsCmd(obj, 'xref'))
        return this.readXRefTable(parser);
      // parse an xref stream
      if (IsInt(obj)) {
        if (!IsInt(parser.getObj()) ||
            !IsCmd(parser.getObj(), 'obj') ||
            !IsStream(obj = parser.getObj())) {
          error('Invalid XRef stream');
        }
        return this.readXRefStream(obj);
      }
      error('Invalid XRef');
      return null;
    },
    getEntry: function(i) {
      var e = this.entries[i];
      if (e.free)
        error('reading an XRef stream not implemented yet');
      return e;
    },
    fetchIfRef: function(obj) {
      if (!IsRef(obj))
        return obj;
      return this.fetch(obj);
    },
    fetch: function(ref) {
      var num = ref.num;
      var e = this.cache[num];
      if (e)
        return e;

      e = this.getEntry(num);
      var gen = ref.gen;
      var stream, parser;
      if (e.uncompressed) {
        if (e.gen != gen)
          throw ('inconsistent generation in XRef');
        stream = this.stream.makeSubStream(e.offset);
        parser = new Parser(new Lexer(stream), true, this);
        var obj1 = parser.getObj();
        var obj2 = parser.getObj();
        var obj3 = parser.getObj();
        if (!IsInt(obj1) || obj1 != num ||
            !IsInt(obj2) || obj2 != gen ||
            !IsCmd(obj3)) {
          error('bad XRef entry');
        }
        if (!IsCmd(obj3, 'obj')) {
          // some bad pdfs use "obj1234" and really mean 1234
          if (obj3.cmd.indexOf('obj') == 0) {
            var num = parseInt(obj3.cmd.substring(3));
            if (!isNaN(num))
              return num;
          }
          error('bad XRef entry');
        }
        if (this.encrypt) {
          e = parser.getObj(this.encrypt.createCipherTransform(num, gen));
        } else {
          e = parser.getObj();
        }
        // Don't cache streams since they are mutable.
        if (!IsStream(e))
          this.cache[num] = e;
        return e;
      }

      // compressed entry
      stream = this.fetch(new Ref(e.offset, 0));
      if (!IsStream(stream))
        error('bad ObjStm stream');
      var first = stream.parameters.get('First');
      var n = stream.parameters.get('N');
      if (!IsInt(first) || !IsInt(n)) {
        error('invalid first and n parameters for ObjStm stream');
      }
      parser = new Parser(new Lexer(stream), false);
      var i, entries = [], nums = [];
      // read the object numbers to populate cache
      for (i = 0; i < n; ++i) {
        var num = parser.getObj();
        if (!IsInt(num)) {
          error('invalid object number in the ObjStm stream: ' + num);
        }
        nums.push(num);
        var offset = parser.getObj();
        if (!IsInt(offset)) {
          error('invalid object offset in the ObjStm stream: ' + offset);
        }
      }
      // read stream objects for cache
      for (i = 0; i < n; ++i) {
        entries.push(parser.getObj());
        this.cache[nums[i]] = entries[i];
      }
      e = entries[e.gen];
      if (!e) {
        error('bad XRef entry for compressed object');
      }
      return e;
    },
    getCatalogObj: function() {
      return this.fetch(this.root);
    }
  };

  return constructor;
})();

var Page = (function() {
  function constructor(xref, pageNumber, pageDict, ref) {
    this.pageNumber = pageNumber;
    this.pageDict = pageDict;
    this.stats = {
      create: Date.now(),
      compile: 0.0,
      fonts: 0.0,
      images: 0.0,
      render: 0.0
    };
    this.xref = xref;
    this.ref = ref;
  }

  constructor.prototype = {
    getPageProp: function(key) {
      return this.xref.fetchIfRef(this.pageDict.get(key));
    },
    inheritPageProp: function(key) {
      var dict = this.pageDict;
      var obj = dict.get(key);
      while (obj === undefined) {
        dict = this.xref.fetchIfRef(dict.get('Parent'));
        if (!dict)
          break;
        obj = dict.get(key);
      }
      return obj;
    },
    get content() {
      return shadow(this, 'content', this.getPageProp('Contents'));
    },
    get resources() {
      return shadow(this, 'resources', this.inheritPageProp('Resources'));
    },
    get mediaBox() {
      var obj = this.inheritPageProp('MediaBox');
      return shadow(this, 'mediaBox',
                    ((IsArray(obj) && obj.length == 4) ? obj : null));
    },
    get annotations() {
      return shadow(this, 'annotations', this.inheritPageProp('Annots'));
    },
    get width() {
      var mediaBox = this.mediaBox;
      var rotate = this.rotate;
      var width;
      if (rotate == 0 || rotate == 180) {
        width = (mediaBox[2] - mediaBox[0]);
      } else {
        width = (mediaBox[3] - mediaBox[1]);
      }
      return shadow(this, 'width', width);
    },
    get height() {
      var mediaBox = this.mediaBox;
      var rotate = this.rotate;
      var height;
      if (rotate == 0 || rotate == 180) {
        height = (mediaBox[3] - mediaBox[1]);
      } else {
        height = (mediaBox[2] - mediaBox[0]);
      }
      return shadow(this, 'height', height);
    },
    get rotate() {
      var rotate = this.inheritPageProp('Rotate') || 0;
      // Normalize rotation so it's a multiple of 90 and between 0 and 270
      if (rotate % 90 != 0) {
        rotate = 0;
      } else if (rotate >= 360) {
        rotate = rotate % 360;
      } else if (rotate < 0) {
        // The spec doesn't cover negatives, assume its counterclockwise
        // rotation. The following is the other implementation of modulo.
        rotate = ((rotate % 360) + 360) % 360;
      }
      return shadow(this, 'rotate', rotate);
    },
    startRendering: function(canvasCtx, continuation, onerror) {
      var self = this;
      var stats = self.stats;
      stats.compile = stats.fonts = stats.render = 0;

      var gfx = new CanvasGraphics(canvasCtx);
      var fonts = [];
      var images = new ImagesLoader();

      this.compile(gfx, fonts, images);
      stats.compile = Date.now();

      var displayContinuation = function() {
        // Always defer call to display() to work around bug in
        // Firefox error reporting from XHR callbacks.
        setTimeout(function() {
          var exc = null;
          try {
            self.display(gfx);
            stats.render = Date.now();
          } catch (e) {
            exc = e.toString();
          }
          continuation(exc);
        });
      };

      var fontObjs = FontLoader.bind(
        fonts,
        function() {
          stats.fonts = Date.now();
          images.notifyOnLoad(function() {
            stats.images = Date.now();
            displayContinuation();
          });
        });

      for (var i = 0, ii = fonts.length; i < ii; ++i)
        fonts[i].fontDict.fontObj = fontObjs[i];
    },


    compile: function(gfx, fonts, images) {
      if (this.code) {
        // content was compiled
        return;
      }

      var xref = this.xref;
      var content = xref.fetchIfRef(this.content);
      var resources = xref.fetchIfRef(this.resources);
<<<<<<< HEAD
      if (IsArray(this.content)) {
        // fetching items
        var i, n = content.length;
        for (i = 0; i < n; ++i)
          content[i] = xref.fetchIfRef(this.content[i]);
=======
      if (IsArray(content)) {
        // fetching items
        var i, n = content.length;
        for (i = 0; i < n; ++i)
          content[i] = xref.fetchIfRef(content[i]);
>>>>>>> aac97cd4
        content = new StreamsSequenceStream(content);
      }
      this.code = gfx.compile(content, xref, resources, fonts, images);
    },
    display: function(gfx) {
      assert(this.code instanceof Function,
             'page content must be compiled first');
      var xref = this.xref;
      var resources = xref.fetchIfRef(this.resources);
      var mediaBox = xref.fetchIfRef(this.mediaBox);
      assertWellFormed(IsDict(resources), 'invalid page resources');
      gfx.beginDrawing({ x: mediaBox[0], y: mediaBox[1],
            width: this.width,
            height: this.height,
            rotate: this.rotate });
      gfx.execute(this.code, xref, resources);
      gfx.endDrawing();
    },
    rotatePoint: function(x, y) {
      var rotate = this.rotate;
      switch (rotate) {
        default:
        case 0:
          return {x: x, y: this.height - y};
        case 180:
          return {x: this.width - x, y: y};
        case 90:
          return {x: this.width - y, y: this.height - x};
        case 270:
          return {x: y, y: x};
      }
    },
    getLinks: function() {
      var xref = this.xref;
      var annotations = xref.fetchIfRef(this.annotations) || [];
      var i, n = annotations.length;
      var links = [];
      for (i = 0; i < n; ++i) {
        var annotation = xref.fetch(annotations[i]);
        if (!IsDict(annotation))
          continue;
        var subtype = annotation.get('Subtype');
        if (!IsName(subtype) || subtype.name != 'Link')
          continue;
        var rect = annotation.get('Rect');
        var topLeftCorner = this.rotatePoint(rect[0], rect[1]);
        var bottomRightCorner = this.rotatePoint(rect[2], rect[3]);

        var link = {};
        link.x = Math.min(topLeftCorner.x, bottomRightCorner.x);
        link.y = Math.min(topLeftCorner.y, bottomRightCorner.y);
        link.width = Math.abs(topLeftCorner.x - bottomRightCorner.x);
        link.height = Math.abs(topLeftCorner.y - bottomRightCorner.y);
        var a = this.xref.fetchIfRef(annotation.get('A'));
        if (a) {
          switch (a.get('S').name) {
            case 'URI':
              link.url = a.get('URI');
              break;
            case 'GoTo':
              link.dest = a.get('D');
              break;
            default:
              TODO('other link types');
              break;
          }
        } else if (annotation.has('Dest')) {
          // simple destination link
          link.dest = annotation.get('Dest').name;
        }
        links.push(link);
      }
      return links;
    }
  };

  return constructor;
})();

var Catalog = (function() {
  function constructor(xref) {
    this.xref = xref;
    var obj = xref.getCatalogObj();
    assertWellFormed(IsDict(obj), 'catalog object is not a dictionary');
    this.catDict = obj;
  }

  constructor.prototype = {
    get toplevelPagesDict() {
      var obj = this.catDict.get('Pages');
      assertWellFormed(IsRef(obj), 'invalid top-level pages reference');
      var obj = this.xref.fetch(obj);
      assertWellFormed(IsDict(obj), 'invalid top-level pages dictionary');
      // shadow the prototype getter
      return shadow(this, 'toplevelPagesDict', obj);
    },
    get documentOutline() {
      function convertIfUnicode(str) {
        if (str[0] === '\xFE' && str[1] === '\xFF') {
          // UTF16BE BOM
          var i, n = str.length, str2 = '';
          for (i = 2; i < n; i += 2)
            str2 += String.fromCharCode(
              (str.charCodeAt(i) << 8) | str.charCodeAt(i + 1));
          str = str2;
        }
        return str;
      }
      var obj = this.catDict.get('Outlines');
      var xref = this.xref;
      var root = { items: [] };
      if (IsRef(obj)) {
        obj = xref.fetch(obj).get('First');
        var processed = new RefSet();
        if (IsRef(obj)) {
          var queue = [{obj: obj, parent: root}];
          // to avoid recursion keeping track of the items
          // in the processed dictionary
          processed.put(obj);
          while (queue.length > 0) {
            var i = queue.shift();
            var outlineDict = xref.fetch(i.obj);
            if (!outlineDict.has('Title'))
              error('Invalid outline item');
            var dest = outlineDict.get('A');
            if (dest)
              dest = xref.fetchIfRef(dest).get('D');
            else if (outlineDict.has('Dest')) {
              dest = outlineDict.get('Dest');
              if (IsName(dest))
                dest = dest.name;
            }

            var outlineItem = {
              dest: dest,
              title: convertIfUnicode(outlineDict.get('Title')),
              color: outlineDict.get('C') || [0, 0, 0],
              count: outlineDict.get('Count'),
              bold: !!(outlineDict.get('F') & 2),
              italic: !!(outlineDict.get('F') & 1),
              items: []
            };
            i.parent.items.push(outlineItem);
            obj = outlineDict.get('First');
            if (IsRef(obj) && !processed.has(obj)) {
              queue.push({obj: obj, parent: outlineItem});
              processed.put(obj);
            }
            obj = outlineDict.get('Next');
            if (IsRef(obj) && !processed.has(obj)) {
              queue.push({obj: obj, parent: i.parent});
              processed.put(obj);
            }
          }
        }
      }
      obj = root.items.length > 0 ? root.items : null;
      return shadow(this, 'documentOutline', obj);
    },
    get numPages() {
      var obj = this.toplevelPagesDict.get('Count');
      assertWellFormed(
        IsInt(obj),
        'page count in top level pages object is not an integer'
      );
      // shadow the prototype getter
      return shadow(this, 'num', obj);
    },
    traverseKids: function(pagesDict) {
      var pageCache = this.pageCache;
      var kids = pagesDict.get('Kids');
      assertWellFormed(IsArray(kids),
                       'page dictionary kids object is not an array');
      for (var i = 0; i < kids.length; ++i) {
        var kid = kids[i];
        assertWellFormed(IsRef(kid),
                         'page dictionary kid is not a reference');
        var obj = this.xref.fetch(kid);
        if (IsDict(obj, 'Page') || (IsDict(obj) && !obj.has('Kids'))) {
          pageCache.push(new Page(this.xref, pageCache.length, obj, kid));
        } else { // must be a child page dictionary
          assertWellFormed(
            IsDict(obj),
            'page dictionary kid reference points to wrong type of object'
          );
          this.traverseKids(obj);
        }
      }
    },
    get destinations() {
      var xref = this.xref;
      var dests = {}, nameTreeRef, nameDictionaryRef;
      var obj = this.catDict.get('Names');
      if (obj)
        nameTreeRef = xref.fetchIfRef(obj).get('Dests');
      else if(this.catDict.has('Dests'))
        nameDictionaryRef = this.catDict.get('Dests');

      if (nameDictionaryRef) {
        // reading simple destination dictionary
        obj = xref.fetch(nameDictionaryRef);
        obj.forEach(function(key, value) {
          if (!value) return;
          dests[key] = xref.fetch(value).get('D');
        });
      }
      if (nameTreeRef) {
        // reading name tree
        var processed = new RefSet();
        processed.put(nameTreeRef);
        var queue = [nameTreeRef];
        while (queue.length > 0) {
          var i, n;
          obj = xref.fetch(queue.shift());
          if (obj.has('Kids')) {
            var kids = obj.get('Kids');
            for (i = 0, n = kids.length; i < n; i++) {
              var kid = kids[i];
              if (processed.has(kid))
                error('invalid destinations');
              queue.push(kid);
              processed.put(kid);
            }
            continue;
          }
          var names = obj.get('Names');
          for (i = 0, n = names.length; i < n; i += 2) {
            var dest = xref.fetch(names[i + 1]);
            dests[names[i]] = IsDict(dest) ? dest.get('D') : dest;
          }
        }
      }
      return shadow(this, 'destinations', dests);
    },
    getPage: function(n) {
      var pageCache = this.pageCache;
      if (!pageCache) {
        pageCache = this.pageCache = [];
        this.traverseKids(this.toplevelPagesDict);
      }
      return this.pageCache[n - 1];
    }
  };

  return constructor;
})();

var PDFDoc = (function() {
  function constructor(stream) {
    assertWellFormed(stream.length > 0, 'stream must have data');
    this.stream = stream;
    this.setup();
  }

  function find(stream, needle, limit, backwards) {
    var pos = stream.pos;
    var end = stream.end;
    var str = '';
    if (pos + limit > end)
      limit = end - pos;
    for (var n = 0; n < limit; ++n)
      str += stream.getChar();
    stream.pos = pos;
    var index = backwards ? str.lastIndexOf(needle) : str.indexOf(needle);
    if (index == -1)
      return false; /* not found */
    stream.pos += index;
    return true; /* found */
  }

  constructor.prototype = {
    get linearization() {
      var length = this.stream.length;
      var linearization = false;
      if (length) {
        linearization = new Linearization(this.stream);
        if (linearization.length != length)
          linearization = false;
      }
      // shadow the prototype getter with a data property
      return shadow(this, 'linearization', linearization);
    },
    get startXRef() {
      var stream = this.stream;
      var startXRef = 0;
      var linearization = this.linearization;
      if (linearization) {
        // Find end of first obj.
        stream.reset();
        if (find(stream, 'endobj', 1024))
          startXRef = stream.pos + 6;
      } else {
        // Find startxref at the end of the file.
        var start = stream.end - 1024;
        if (start < 0)
          start = 0;
        stream.pos = start;
        if (find(stream, 'startxref', 1024, true)) {
          stream.skip(9);
          var ch;
          while (Lexer.isSpace(ch = stream.getChar()))
;
          var str = '';
          while ((ch - '0') <= 9) {
            str += ch;
            ch = stream.getChar();
          }
          startXRef = parseInt(str);
          if (isNaN(startXRef))
            startXRef = 0;
        }
      }
      // shadow the prototype getter with a data property
      return shadow(this, 'startXRef', startXRef);
    },
    get mainXRefEntriesOffset() {
      var mainXRefEntriesOffset = 0;
      var linearization = this.linearization;
      if (linearization)
        mainXRefEntriesOffset = linearization.mainXRefEntriesOffset;
      // shadow the prototype getter with a data property
      return shadow(this, 'mainXRefEntriesOffset', mainXRefEntriesOffset);
    },
    // Find the header, remove leading garbage and setup the stream
    // starting from the header.
    checkHeader: function() {
      var stream = this.stream;
      stream.reset();
      if (find(stream, '%PDF-', 1024)) {
        // Found the header, trim off any garbage before it.
        stream.moveStart();
        return;
      }
      // May not be a PDF file, continue anyway.
    },
    setup: function(ownerPassword, userPassword) {
      this.checkHeader();
      this.xref = new XRef(this.stream,
                           this.startXRef,
                           this.mainXRefEntriesOffset);
      this.catalog = new Catalog(this.xref);
    },
    get numPages() {
      var linearization = this.linearization;
      var num = linearization ? linearization.numPages : this.catalog.numPages;
      // shadow the prototype getter
      return shadow(this, 'numPages', num);
    },
    getPage: function(n) {
      var linearization = this.linearization;
      // assert(!linearization, "linearized page access not implemented");
      return this.catalog.getPage(n);
    }
  };

  return constructor;
})();

var Encodings = {
  get ExpertEncoding() {
    return shadow(this, 'ExpertEncoding', [,,,,,,,,,,,,,,,,,,,,,,,,,,,,,,,,
      'space', 'exclamsmall', 'Hungarumlautsmall',, 'dollaroldstyle',
      'dollarsuperior', 'ampersandsmall', 'Acutesmall', 'parenleftsuperior',
      'parenrightsuperior', 'twodotenleader', 'onedotenleader', 'comma',
      'hyphen', 'period', 'fraction', 'zerooldstyle', 'oneoldstyle',
      'twooldstyle', 'threeoldstyle', 'fouroldstyle', 'fiveoldstyle',
      'sixoldstyle', 'sevenoldstyle', 'eightoldstyle', 'nineoldstyle', 'colon',
      'semicolon', 'commasuperior', 'threequartersemdash', 'periodsuperior',
      'questionsmall',, 'asuperior', 'bsuperior', 'centsuperior', 'dsuperior',
      'esuperior',,, 'isuperior',,, 'lsuperior', 'msuperior', 'nsuperior',
      'osuperior',,, 'rsuperior', 'ssuperior', 'tsuperior',, 'ff', 'fi', 'fl',
      'ffi', 'ffl', 'parenleftinferior',, 'parenrightinferior',
      'Circumflexsmall', 'hyphensuperior', 'Gravesmall', 'Asmall', 'Bsmall',
      'Csmall', 'Dsmall', 'Esmall', 'Fsmall', 'Gsmall', 'Hsmall', 'Ismall',
      'Jsmall', 'Ksmall', 'Lsmall', 'Msmall', 'Nsmall', 'Osmall', 'Psmall',
      'Qsmall', 'Rsmall', 'Ssmall', 'Tsmall', 'Usmall', 'Vsmall', 'Wsmall',
      'Xsmall', 'Ysmall', 'Zsmall', 'colonmonetary', 'onefitted', 'rupiah',
      'Tildesmall',,,,,,,,,,,,,,,,,,,,,,,,,,,,,,,,,,, 'exclamdownsmall',
      'centoldstyle', 'Lslashsmall',,, 'Scaronsmall', 'Zcaronsmall',
      'Dieresissmall', 'Brevesmall', 'Caronsmall',, 'Dotaccentsmall',,,
      'Macronsmall',,, 'figuredash', 'hypheninferior',,, 'Ogoneksmall',
      'Ringsmall', 'Cedillasmall',,,, 'onequarter', 'onehalf', 'threequarters',
      'questiondownsmall', 'oneeighth', 'threeeighths', 'fiveeighths',
      'seveneighths', 'onethird', 'twothirds',,, 'zerosuperior', 'onesuperior',
      'twosuperior', 'threesuperior', 'foursuperior', 'fivesuperior',
      'sixsuperior', 'sevensuperior', 'eightsuperior', 'ninesuperior',
      'zeroinferior', 'oneinferior', 'twoinferior', 'threeinferior',
      'fourinferior', 'fiveinferior', 'sixinferior', 'seveninferior',
      'eightinferior', 'nineinferior', 'centinferior', 'dollarinferior',
      'periodinferior', 'commainferior', 'Agravesmall', 'Aacutesmall',
      'Acircumflexsmall', 'Atildesmall', 'Adieresissmall', 'Aringsmall',
      'AEsmall', 'Ccedillasmall', 'Egravesmall', 'Eacutesmall',
      'Ecircumflexsmall', 'Edieresissmall', 'Igravesmall', 'Iacutesmall',
      'Icircumflexsmall', 'Idieresissmall', 'Ethsmall', 'Ntildesmall',
      'Ogravesmall', 'Oacutesmall', 'Ocircumflexsmall', 'Otildesmall',
      'Odieresissmall', 'OEsmall', 'Oslashsmall', 'Ugravesmall', 'Uacutesmall',
      'Ucircumflexsmall', 'Udieresissmall', 'Yacutesmall', 'Thornsmall',
      'Ydieresissmall'
    ]);
  },
  get MacExpertEncoding() {
    return shadow(this, 'MacExpertEncoding', [,,,,,,,,,,,,,,,,,,,,,,,,,,,,,,,,
      'space', 'exclamsmall', 'Hungarumlautsmall', 'centoldstyle',
      'dollaroldstyle', 'dollarsuperior', 'ampersandsmall', 'Acutesmall',
      'parenleftsuperior', 'parenrightsuperior', 'twodotenleader',
      'onedotenleader', 'comma', 'hyphen', 'period', 'fraction',
      'zerooldstyle', 'oneoldstyle', 'twooldstyle', 'threeoldstyle',
      'fouroldstyle', 'fiveoldstyle', 'sixoldstyle', 'sevenoldstyle',
      'eightoldstyle', 'nineoldstyle', 'colon', 'semicolon',,
      'threequartersemdash',, 'questionsmall',,,,, 'Ethsmall',,, 'onequarter',
      'onehalf', 'threequarters', 'oneeighth', 'threeeighths', 'fiveeighths',
      'seveneighths', 'onethird', 'twothirds',,,,,,, 'ff', 'fi', 'fl', 'ffi',
      'ffl', 'parenleftinferior',, 'parenrightinferior', 'Circumflexsmall',
      'hypheninferior', 'Gravesmall', 'Asmall', 'Bsmall', 'Csmall', 'Dsmall',
      'Esmall', 'Fsmall', 'Gsmall', 'Hsmall', 'Ismall', 'Jsmall', 'Ksmall',
      'Lsmall', 'Msmall', 'Nsmall', 'Osmall', 'Psmall', 'Qsmall', 'Rsmall',
      'Ssmall', 'Tsmall', 'Usmall', 'Vsmall', 'Wsmall', 'Xsmall', 'Ysmall',
      'Zsmall', 'colonmonetary', 'onefitted', 'rupiah', 'Tildesmall',,,
      'asuperior', 'centsuperior',,,,, 'Aacutesmall', 'Agravesmall',
      'Acircumflexsmall', 'Adieresissmall', 'Atildesmall', 'Aringsmall',
      'Ccedillasmall', 'Eacutesmall', 'Egravesmall', 'Ecircumflexsmall',
      'Edieresissmall', 'Iacutesmall', 'Igravesmall', 'Icircumflexsmall',
      'Idieresissmall', 'Ntildesmall', 'Oacutesmall', 'Ogravesmall',
      'Ocircumflexsmall', 'Odieresissmall', 'Otildesmall', 'Uacutesmall',
      'Ugravesmall', 'Ucircumflexsmall', 'Udieresissmall',, 'eightsuperior',
      'fourinferior', 'threeinferior', 'sixinferior', 'eightinferior',
      'seveninferior', 'Scaronsmall',, 'centinferior', 'twoinferior',,
      'Dieresissmall',, 'Caronsmall', 'osuperior', 'fiveinferior',,
      'commainferior', 'periodinferior', 'Yacutesmall',, 'dollarinferior',,
      'Thornsmall',, 'nineinferior', 'zeroinferior', 'Zcaronsmall', 'AEsmall',
      'Oslashsmall', 'questiondownsmall', 'oneinferior', 'Lslashsmall',,,,,,,
      'Cedillasmall',,,,,, 'OEsmall', 'figuredash', 'hyphensuperior',,,,,
      'exclamdownsmall',, 'Ydieresissmall',, 'onesuperior', 'twosuperior',
      'threesuperior', 'foursuperior', 'fivesuperior', 'sixsuperior',
      'sevensuperior', 'ninesuperior', 'zerosuperior',, 'esuperior',
      'rsuperior', 'tsuperior',,, 'isuperior', 'ssuperior', 'dsuperior',,,,,,
      'lsuperior', 'Ogoneksmall', 'Brevesmall', 'Macronsmall', 'bsuperior',
      'nsuperior', 'msuperior', 'commasuperior', 'periodsuperior',
      'Dotaccentsmall', 'Ringsmall'
    ]);
  },
  get MacRomanEncoding() {
    return shadow(this, 'MacRomanEncoding', [,,,,,,,,,,,,,,,,,,,,,,,,,,,,,,,,
      'space', 'exclam', 'quotedbl', 'numbersign', 'dollar', 'percent',
      'ampersand', 'quotesingle', 'parenleft', 'parenright', 'asterisk',
      'plus', 'comma', 'hyphen', 'period', 'slash', 'zero', 'one', 'two',
      'three', 'four', 'five', 'six', 'seven', 'eight', 'nine', 'colon',
      'semicolon', 'less', 'equal', 'greater', 'question', 'at', 'A', 'B', 'C',
      'D', 'E', 'F', 'G', 'H', 'I', 'J', 'K', 'L', 'M', 'N', 'O', 'P', 'Q',
      'R', 'S', 'T', 'U', 'V', 'W', 'X', 'Y', 'Z', 'bracketleft', 'backslash',
      'bracketright', 'asciicircum', 'underscore', 'grave', 'a', 'b', 'c', 'd',
      'e', 'f', 'g', 'h', 'i', 'j', 'k', 'l', 'm', 'n', 'o', 'p', 'q', 'r',
      's', 't', 'u', 'v', 'w', 'x', 'y', 'z', 'braceleft', 'bar', 'braceright',
      'asciitilde',, 'Adieresis', 'Aring', 'Ccedilla', 'Eacute', 'Ntilde',
      'Odieresis', 'Udieresis', 'aacute', 'agrave', 'acircumflex', 'adieresis',
      'atilde', 'aring', 'ccedilla', 'eacute', 'egrave', 'ecircumflex',
      'edieresis', 'iacute', 'igrave', 'icircumflex', 'idieresis', 'ntilde',
      'oacute', 'ograve', 'ocircumflex', 'odieresis', 'otilde', 'uacute',
      'ugrave', 'ucircumflex', 'udieresis', 'dagger', 'degree', 'cent',
      'sterling', 'section', 'bullet', 'paragraph', 'germandbls', 'registered',
      'copyright', 'trademark', 'acute', 'dieresis', 'notequal', 'AE',
      'Oslash', 'infinity', 'plusminus', 'lessequal', 'greaterequal', 'yen',
      'mu', 'partialdiff', 'summation', 'product', 'pi', 'integral',
      'ordfeminine', 'ordmasculine', 'Omega', 'ae', 'oslash', 'questiondown',
      'exclamdown', 'logicalnot', 'radical', 'florin', 'approxequal', 'Delta',
      'guillemotleft', 'guillemotright', 'ellipsis', 'space', 'Agrave',
      'Atilde', 'Otilde', 'OE', 'oe', 'endash', 'emdash', 'quotedblleft',
      'quotedblright', 'quoteleft', 'quoteright', 'divide', 'lozenge',
      'ydieresis', 'Ydieresis', 'fraction', 'currency', 'guilsinglleft',
      'guilsinglright', 'fi', 'fl', 'daggerdbl', 'periodcentered',
      'quotesinglbase', 'quotedblbase', 'perthousand', 'Acircumflex',
      'Ecircumflex', 'Aacute', 'Edieresis', 'Egrave', 'Iacute', 'Icircumflex',
      'Idieresis', 'Igrave', 'Oacute', 'Ocircumflex', 'apple', 'Ograve',
      'Uacute', 'Ucircumflex', 'Ugrave', 'dotlessi', 'circumflex', 'tilde',
      'macron', 'breve', 'dotaccent', 'ring', 'cedilla', 'hungarumlaut',
      'ogonek', 'caron'
    ]);
  },
  get StandardEncoding() {
    return shadow(this, 'StandardEncoding', [,,,,,,,,,,,,,,,,,,,,,,,,,,,,,,,,
      'space', 'exclam', 'quotedbl', 'numbersign', 'dollar', 'percent',
      'ampersand', 'quoteright', 'parenleft', 'parenright', 'asterisk',
      'plus', 'comma', 'hyphen', 'period', 'slash', 'zero', 'one', 'two',
      'three', 'four', 'five', 'six', 'seven', 'eight', 'nine', 'colon',
      'semicolon', 'less', 'equal', 'greater', 'question', 'at', 'A', 'B',
      'C', 'D', 'E', 'F', 'G', 'H', 'I', 'J', 'K', 'L', 'M', 'N', 'O', 'P',
      'Q', 'R', 'S', 'T', 'U', 'V', 'W', 'X', 'Y', 'Z', 'bracketleft',
      'backslash', 'bracketright', 'asciicircum', 'underscore', 'quoteleft',
      'a', 'b', 'c', 'd', 'e', 'f', 'g', 'h', 'i', 'j', 'k', 'l', 'm', 'n',
      'o', 'p', 'q', 'r', 's', 't', 'u', 'v', 'w', 'x', 'y', 'z', 'braceleft',
      'bar', 'braceright', 'asciitilde',,, 'exclamdown', 'cent', 'sterling',
      'fraction', 'yen', 'florin', 'section', 'currency', 'quotesingle',
      'quotedblleft', 'guillemotleft', 'guilsinglleft', 'guilsinglright', 'fi',
      'fl',, 'endash', 'dagger', 'daggerdbl', 'periodcentered',, 'paragraph',
      'bullet', 'quotesinglbase', 'quotedblbase', 'quotedblright',
      'guillemotright', 'ellipsis', 'perthousand',, 'questiondown',, 'grave',
      'acute', 'circumflex', 'tilde', 'macron', 'breve', 'dotaccent',
      'dieresis',, 'ring', 'cedilla',, 'hungarumlaut', 'ogonek', 'caron',
      'emdash',,,,,,,,,,,,,,,,, 'AE',, 'ordfeminine',,,,, 'Lslash', 'Oslash',
      'OE', 'ordmasculine',,,,,, 'ae',,,, 'dotlessi',,, 'lslash', 'oslash',
      'oe', 'germandbls'
    ]);
  },
  get WinAnsiEncoding() {
    return shadow(this, 'WinAnsiEncoding',
     [,,,,,,,,,,,,,,,,,,,,,,,,,,,,,,,,
      'space', 'exclam', 'quotedbl', 'numbersign', 'dollar', 'percent',
      'ampersand', 'quotesingle', 'parenleft', 'parenright', 'asterisk',
      'plus', 'comma', 'hyphen', 'period', 'slash', 'zero', 'one', 'two',
      'three', 'four', 'five', 'six', 'seven', 'eight', 'nine', 'colon',
      'semicolon', 'less', 'equal', 'greater', 'question', 'at', 'A', 'B', 'C',
      'D', 'E', 'F', 'G', 'H', 'I', 'J', 'K', 'L', 'M', 'N', 'O', 'P', 'Q',
      'R', 'S', 'T', 'U', 'V', 'W', 'X', 'Y', 'Z', 'bracketleft', 'backslash',
      'bracketright', 'asciicircum', 'underscore', 'grave', 'a', 'b', 'c', 'd',
      'e', 'f', 'g', 'h', 'i', 'j', 'k', 'l', 'm', 'n', 'o', 'p', 'q', 'r',
      's', 't', 'u', 'v', 'w', 'x', 'y', 'z', 'braceleft', 'bar', 'braceright',
      'asciitilde', 'bullet', 'Euro', 'bullet', 'quotesinglbase', 'florin',
      'quotedblbase', 'ellipsis', 'dagger', 'daggerdbl', 'circumflex',
      'perthousand', 'Scaron', 'guilsinglleft', 'OE', 'bullet', 'Zcaron',
      'bullet', 'bullet', 'quoteleft', 'quoteright', 'quotedblleft',
      'quotedblright', 'bullet', 'endash', 'emdash', 'tilde', 'trademark',
      'scaron', 'guilsinglright', 'oe', 'bullet', 'zcaron', 'Ydieresis',
      'space', 'exclamdown', 'cent', 'sterling', 'currency', 'yen', 'brokenbar',
      'section', 'dieresis', 'copyright', 'ordfeminine', 'guillemotleft',
      'logicalnot', 'hyphen', 'registered', 'macron', 'degree', 'plusminus',
      'twosuperior', 'threesuperior', 'acute', 'mu', 'paragraph',
      'periodcentered', 'cedilla', 'onesuperior', 'ordmasculine',
      'guillemotright', 'onequarter', 'onehalf', 'threequarters',
      'questiondown', 'Agrave', 'Aacute', 'Acircumflex', 'Atilde', 'Adieresis',
      'Aring', 'AE', 'Ccedilla', 'Egrave', 'Eacute', 'Ecircumflex',
      'Edieresis', 'Igrave', 'Iacute', 'Icircumflex', 'Idieresis', 'Eth',
      'Ntilde', 'Ograve', 'Oacute', 'Ocircumflex', 'Otilde', 'Odieresis',
      'multiply', 'Oslash', 'Ugrave', 'Uacute', 'Ucircumflex', 'Udieresis',
      'Yacute', 'Thorn', 'germandbls', 'agrave', 'aacute', 'acircumflex',
      'atilde', 'adieresis', 'aring', 'ae', 'ccedilla', 'egrave', 'eacute',
      'ecircumflex', 'edieresis', 'igrave', 'iacute', 'icircumflex',
      'idieresis', 'eth', 'ntilde', 'ograve', 'oacute', 'ocircumflex',
      'otilde', 'odieresis', 'divide', 'oslash', 'ugrave', 'uacute',
      'ucircumflex', 'udieresis', 'yacute', 'thorn', 'ydieresis'
    ]);
  },
  get symbolsEncoding() {
    return shadow(this, 'symbolsEncoding',
      [,,,,,,,,,,,,,,,,,,,,,,,,,,,,,,,,
      'space', 'exclam', 'universal', 'numbersign', 'existential', 'percent',
      'ampersand', 'suchthat', 'parenleft', 'parenright', 'asteriskmath',
      'plus', 'comma', 'minus', 'period', 'slash', 'zero', 'one', 'two',
      'three', 'four', 'five', 'six', 'seven', 'eight', 'nine', 'colon',
      'semicolon', 'less', 'equal', 'greater', 'question', 'congruent',
      'Alpha', 'Beta', 'Chi', 'Delta', 'Epsilon', 'Phi', 'Gamma', 'Eta',
      'Iota', 'theta1', 'Kappa', 'Lambda', 'Mu', 'Nu', 'Omicron', 'Pi',
      'Theta', 'Rho', 'Sigma', 'Tau', 'Upsilon', 'sigma1', 'Omega', 'Xi',
      'Psi', 'Zeta', 'bracketleft', 'therefore', 'bracketright',
      'perpendicular', 'underscore', 'radicalex', 'alpha', 'beta', 'chi',
      'delta', 'epsilon', 'phi', 'gamma', 'eta', 'iota', 'phi1', 'kappa',
      'lambda', 'mu', 'nu', 'omicron', 'pi', 'theta', 'rho', 'sigma', 'tau',
      'upsilon', 'omega1', 'omega', 'xi', 'psi', 'zeta', 'braceleft', 'bar',
      'braceright', 'similar',,,,,,,,,,,,,,,,,,,,,,,,,,,,,,,,,, 'Euro',
      'Upsilon1', 'minute', 'lessequal', 'fraction', 'infinity', 'florin',
      'club', 'diamond', 'heart', 'spade', 'arrowboth', 'arrowleft', 'arrowup',
      'arrowright', 'arrowdown', 'degree', 'plusminus', 'second',
      'greaterequal', 'multiply', 'proportional', 'partialdiff', 'bullet',
      'divide', 'notequal', 'equivalence', 'approxequal', 'ellipsis',
      'arrowvertex', 'arrowhorizex', 'carriagereturn', 'aleph', 'Ifraktur',
      'Rfraktur', 'weierstrass', 'circlemultiply', 'circleplus', 'emptyset',
      'intersection', 'union', 'propersuperset', 'reflexsuperset', 'notsubset',
      'propersubset', 'reflexsubset', 'element', 'notelement', 'angle',
      'gradient', 'registerserif', 'copyrightserif', 'trademarkserif',
      'product', 'radical', 'dotmath', 'logicalnot', 'logicaland', 'logicalor',
      'arrowdblboth', 'arrowdblleft', 'arrowdblup', 'arrowdblright',
      'arrowdbldown', 'lozenge', 'angleleft', 'registersans', 'copyrightsans',
      'trademarksans', 'summation', 'parenlefttp', 'parenleftex',
      'parenleftbt', 'bracketlefttp', 'bracketleftex', 'bracketleftbt',
      'bracelefttp', 'braceleftmid', 'braceleftbt', 'braceex', ,'angleright',
      'integral', 'integraltp', 'integralex', 'integralbt', 'parenrighttp',
      'parenrightex', 'parenrightbt', 'bracketrighttp', 'bracketrightex',
      'bracketrightbt', 'bracerighttp', 'bracerightmid', 'bracerightbt'
    ]);
  },
  get zapfDingbatsEncoding() {
    return shadow(this, 'zapfDingbatsEncoding',
      [,,,,,,,,,,,,,,,,,,,,,,,,,,,,,,,,
      'space', 'a1', 'a2', 'a202', 'a3', 'a4', 'a5', 'a119', 'a118', 'a117',
      'a11', 'a12', 'a13', 'a14', 'a15', 'a16', 'a105', 'a17', 'a18', 'a19',
      'a20', 'a21', 'a22', 'a23', 'a24', 'a25', 'a26', 'a27', 'a28', 'a6',
      'a7', 'a8', 'a9', 'a10', 'a29', 'a30', 'a31', 'a32', 'a33', 'a34', 'a35',
      'a36', 'a37', 'a38', 'a39', 'a40', 'a41', 'a42', 'a43', 'a44', 'a45',
      'a46', 'a47', 'a48', 'a49', 'a50', 'a51', 'a52', 'a53', 'a54', 'a55',
      'a56', 'a57', 'a58', 'a59', 'a60', 'a61', 'a62', 'a63', 'a64', 'a65',
      'a66', 'a67', 'a68', 'a69', 'a70', 'a71', 'a72', 'a73', 'a74', 'a203',
      'a75', 'a204', 'a76', 'a77', 'a78', 'a79', 'a81', 'a82', 'a83', 'a84',
      'a97', 'a98', 'a99', 'a100',,,,,,,,,,,,,,,,,,,,,,,,,,,,,,,,,,, 'a101',
      'a102', 'a103', 'a104', 'a106', 'a107', 'a108', 'a112', 'a111', 'a110',
      'a109', 'a120', 'a121', 'a122', 'a123', 'a124', 'a125', 'a126', 'a127',
      'a128', 'a129', 'a130', 'a131', 'a132', 'a133', 'a134', 'a135', 'a136',
      'a137', 'a138', 'a139', 'a140', 'a141', 'a142', 'a143', 'a144', 'a145',
      'a146', 'a147', 'a148', 'a149', 'a150', 'a151', 'a152', 'a153', 'a154',
      'a155', 'a156', 'a157', 'a158', 'a159', 'a160', 'a161', 'a163', 'a164',
      'a196', 'a165', 'a192', 'a166', 'a167', 'a168', 'a169', 'a170', 'a171',
      'a172', 'a173', 'a162', 'a174', 'a175', 'a176', 'a177', 'a178', 'a179',
      'a193', 'a180', 'a199', 'a181', 'a200', 'a182',, 'a201', 'a183', 'a184',
      'a197', 'a185', 'a194', 'a198', 'a186', 'a195', 'a187', 'a188', 'a189',
      'a190', 'a191'
    ]);
  }
};

var IDENTITY_MATRIX = [1, 0, 0, 1, 0, 0];

var EvalState = (function() {
  function constructor() {
    // Are soft masks and alpha values shapes or opacities?
    this.alphaIsShape = false;
    this.fontSize = 0;
    this.textMatrix = IDENTITY_MATRIX;
    this.leading = 0;
    // Start of text line (in text coordinates)
    this.lineX = 0;
    this.lineY = 0;
    // Character and word spacing
    this.charSpacing = 0;
    this.wordSpacing = 0;
    this.textHScale = 1;
    // Color spaces
    this.fillColorSpace = null;
    this.strokeColorSpace = null;
  }
  constructor.prototype = {
  };
  return constructor;
})();

var PartialEvaluator = (function() {
  function constructor() {
    this.state = new EvalState();
    this.stateStack = [];
  }

  var OP_MAP = {
    // Graphics state
    w: 'setLineWidth',
    J: 'setLineCap',
    j: 'setLineJoin',
    M: 'setMiterLimit',
    d: 'setDash',
    ri: 'setRenderingIntent',
    i: 'setFlatness',
    gs: 'setGState',
    q: 'save',
    Q: 'restore',
    cm: 'transform',

    // Path
    m: 'moveTo',
    l: 'lineTo',
    c: 'curveTo',
    v: 'curveTo2',
    y: 'curveTo3',
    h: 'closePath',
    re: 'rectangle',
    S: 'stroke',
    s: 'closeStroke',
    f: 'fill',
    F: 'fill',
    'f*': 'eoFill',
    B: 'fillStroke',
    'B*': 'eoFillStroke',
    b: 'closeFillStroke',
    'b*': 'closeEOFillStroke',
    n: 'endPath',

    // Clipping
    W: 'clip',
    'W*': 'eoClip',

    // Text
    BT: 'beginText',
    ET: 'endText',
    Tc: 'setCharSpacing',
    Tw: 'setWordSpacing',
    Tz: 'setHScale',
    TL: 'setLeading',
    Tf: 'setFont',
    Tr: 'setTextRenderingMode',
    Ts: 'setTextRise',
    Td: 'moveText',
    TD: 'setLeadingMoveText',
    Tm: 'setTextMatrix',
    'T*': 'nextLine',
    Tj: 'showText',
    TJ: 'showSpacedText',
    "'": 'nextLineShowText',
    '"': 'nextLineSetSpacingShowText',

    // Type3 fonts
    d0: 'setCharWidth',
    d1: 'setCharWidthAndBounds',

    // Color
    CS: 'setStrokeColorSpace',
    cs: 'setFillColorSpace',
    SC: 'setStrokeColor',
    SCN: 'setStrokeColorN',
    sc: 'setFillColor',
    scn: 'setFillColorN',
    G: 'setStrokeGray',
    g: 'setFillGray',
    RG: 'setStrokeRGBColor',
    rg: 'setFillRGBColor',
    K: 'setStrokeCMYKColor',
    k: 'setFillCMYKColor',

    // Shading
    sh: 'shadingFill',

    // Images
    BI: 'beginInlineImage',
    ID: 'beginImageData',
    EI: 'endInlineImage',

    // XObjects
    Do: 'paintXObject',

    // Marked content
    MP: 'markPoint',
    DP: 'markPointProps',
    BMC: 'beginMarkedContent',
    BDC: 'beginMarkedContentProps',
    EMC: 'endMarkedContent',

    // Compatibility
    BX: 'beginCompat',
    EX: 'endCompat'
  };

  constructor.prototype = {
    eval: function(stream, xref, resources, fonts, images) {
      resources = xref.fetchIfRef(resources) || new Dict();
      var xobjs = xref.fetchIfRef(resources.get('XObject')) || new Dict();
      var patterns = xref.fetchIfRef(resources.get('Pattern')) || new Dict();
      var parser = new Parser(new Lexer(stream), false);
      var args = [], argsArray = [], fnArray = [], obj;

      while (!IsEOF(obj = parser.getObj())) {
        if (IsCmd(obj)) {
          var cmd = obj.cmd;
          var fn = OP_MAP[cmd];
          assertWellFormed(fn, "Unknown command '" + cmd + "'");
          // TODO figure out how to type-check vararg functions

          if ((cmd == 'SCN' || cmd == 'scn') && !args[args.length - 1].code) {
            // compile tiling patterns
            var patternName = args[args.length - 1];
            // SCN/scn applies patterns along with normal colors
            if (IsName(patternName)) {
              var pattern = xref.fetchIfRef(patterns.get(patternName.name));
              if (pattern) {
                var dict = IsStream(pattern) ? pattern.dict : pattern;
                var typeNum = dict.get('PatternType');
                if (typeNum == 1) {
                  patternName.code = this.eval(pattern, xref,
                      dict.get('Resources'), fonts);
                }
              }
            }
          } else if (cmd == 'Do' && !args[0].code) {
            // eagerly compile XForm objects
            var name = args[0].name;
            var xobj = xobjs.get(name);
            if (xobj) {
              xobj = xref.fetchIfRef(xobj);
              assertWellFormed(IsStream(xobj), 'XObject should be a stream');

              var type = xobj.dict.get('Subtype');
              assertWellFormed(
                IsName(type),
                'XObject should have a Name subtype'
              );

              if ('Form' == type.name) {
                args[0].code = this.eval(xobj, xref, xobj.dict.get('Resources'),
                                         fonts, images);
              }
              if (xobj instanceof JpegStream)
                images.bind(xobj); // monitoring image load
            }
          } else if (cmd == 'Tf') { // eagerly collect all fonts
            var fontRes = resources.get('Font');
            if (fontRes) {
              fontRes = xref.fetchIfRef(fontRes);
              var font = xref.fetchIfRef(fontRes.get(args[0].name));
              assertWellFormed(IsDict(font));
              if (!font.translated) {
                font.translated = this.translateFont(font, xref, resources);
                if (fonts && font.translated) {
                  // keep track of each font we translated so the caller can
                  // load them asynchronously before calling display on a page
                  fonts.push(font.translated);
                }
              }
            }
          }

          fnArray.push(fn);
          argsArray.push(args);
          args = [];
        } else {
          assertWellFormed(args.length <= 33, 'Too many arguments');
          args.push(obj);
        }
      }

      return function(gfx) {
        for (var i = 0, length = argsArray.length; i < length; i++)
          gfx[fnArray[i]].apply(gfx, argsArray[i]);
      }
    },

    translateFont: function(fontDict, xref, resources) {
      var fd;
      var descendant = [];
      var subType = fontDict.get('Subtype');
      var compositeFont = false;
      assertWellFormed(IsName(subType), 'invalid font Subtype');

      // If font is a composite
      //  - get the descendant font
      //  - set the type according to the descendant font
      //  - get the FontDescriptor from the descendant font
      if (subType.name == 'Type0') {
        var df = fontDict.get('DescendantFonts');
        if (!df)
          return null;
        compositeFont = true;

        if (IsRef(df)) {
          df = xref.fetch(df);
        }

        descendant = xref.fetch(IsRef(df) ? df : df[0]);
        subType = descendant.get('Subtype');
        fd = descendant.get('FontDescriptor');
      } else {
        fd = fontDict.get('FontDescriptor');
      }

<<<<<<< HEAD
=======
      var builtInEncoding = false;
>>>>>>> aac97cd4
      var encodingMap = {};
      var glyphMap = {};
      var charset = [];
      if (compositeFont) {
        // Special CIDFont support
        // XXX only CIDFontType2 supported for now
        if (subType.name == 'CIDFontType2') {
          var cidToGidMap = descendant.get('CIDToGIDMap');
          if (cidToGidMap && IsRef(cidToGidMap)) {
            // Extract the encoding from the CIDToGIDMap
            var glyphsStream = xref.fetchIfRef(cidToGidMap);
            var glyphsData = glyphsStream.getBytes(0);
            // Glyph ids are big-endian 2-byte values
            // Set this to 0 to verify the font has an encoding.
            encodingMap[0] = 0;
            for (var j = 0; j < glyphsData.length; j++) {
              var glyphID = (glyphsData[j++] << 8) | glyphsData[j];
              if (glyphID != 0)
                encodingMap[j >> 1] = glyphID;
            }
          }
        }
        else {
          // XXX This is a placeholder for handling of the encoding of
          // CIDFontType0 fonts
          var encoding = xref.fetchIfRef(fontDict.get('Encoding'));
          if (IsName(encoding)) {
            // Encoding is a predefined CMap
            if (encoding.name == 'Identity-H') {
              TODO('Need to create an identity cmap');
            } else {
              TODO('Need to support predefined CMaps see PDF 32000-1:2008 ' +
                   '9.7.5.2 Predefined CMaps');
            }
          } else {
            TODO('Need to support encoding streams see PDF 32000-1:2008 ' +
                 '9.7.5.3');
          }
        }
      } else {
        var baseEncoding = null, diffEncoding = [];
        if (fontDict.has('Encoding')) {
          var encoding = xref.fetchIfRef(fontDict.get('Encoding'));
          if (IsDict(encoding)) {
            // Build a map of between codes and glyphs
            // Load the base encoding
            var baseName = encoding.get('BaseEncoding');
            if (baseName) {
              baseEncoding = Encodings[baseName.name].slice();
            }

            // Load the differences between the base and original
            var differences = encoding.get('Differences');
            var index = 0;
            for (var j = 0; j < differences.length; j++) {
              var data = differences[j];
              if (IsNum(data)) {
                index = data;
              } else {
                diffEncoding[index++] = data.name;
              }
            }
          } else if (IsName(encoding)) {
            baseEncoding = Encodings[encoding.name].slice();
          }
        }

        if (!baseEncoding) {
          var type = subType.name;
          if (type == 'TrueType') {
<<<<<<< HEAD
            baseEncoding = Encodings.WinAnsiEncoding.slice(0);
          } else if (type == 'Type1') {
            baseEncoding = Encodings.StandardEncoding.slice(0);
=======
            baseEncoding = Encodings.WinAnsiEncoding.slice();
          } else if (type == 'Type1') {
            baseEncoding = Encodings.StandardEncoding.slice();
            if (!diffEncoding.length)
              builtInEncoding = true;
>>>>>>> aac97cd4
          } else {
            error('Unknown type of font');
          }
        }

        // merge in the differences
        var length = baseEncoding.length > diffEncoding.length ? 
            baseEncoding.length : diffEncoding.length;
        for (var i = 0, ii = length; i < ii; ++i) {
          var diffGlyph = diffEncoding[i];
          var baseGlyph = baseEncoding[i];
          if (diffGlyph) {
            glyphMap[i] = diffGlyph;
            encodingMap[i] = GlyphsUnicode[diffGlyph];
          } else if (baseGlyph) {
            glyphMap[i] = baseGlyph;
            encodingMap[i] = GlyphsUnicode[baseGlyph];
          }
        }

        if (fontDict.has('ToUnicode')) {
<<<<<<< HEAD
=======
          encodingMap['empty'] = true;
>>>>>>> aac97cd4
          var cmapObj = xref.fetchIfRef(fontDict.get('ToUnicode'));
          if (IsName(cmapObj)) {
            error('ToUnicode file cmap translation not implemented');
          } else if (IsStream(cmapObj)) {
            var firstChar = xref.fetchIfRef(fontDict.get('FirstChar'));

            var tokens = [];
            var token = '';

            var cmap = cmapObj.getBytes(cmapObj.length);
            for (var i = 0; i < cmap.length; i++) {
              var byte = cmap[i];
              if (byte == 0x20 || byte == 0x0A || byte == 0x3C || 
                  byte == 0x3E) {
                switch (token) {
                  case 'useCMap':
                    error('useCMap is not implemented');
                    break;

                  case 'beginbfchar':
                  case 'beginbfrange':
                  case 'begincodespacerange':
                    token = '';
                    tokens = [];
                    break;

                  case 'endcodespacerange':
                    TODO('Support CMap ranges');
                    break;

                  case 'endbfrange':
                    for (var j = 0; j < tokens.length; j += 3) {
                      var startRange = parseInt('0x' + tokens[j]);
                      var endRange = parseInt('0x' + tokens[j + 1]);
                      var code = parseInt('0x' + tokens[j + 2]);
                    }
                    break;

                  case 'endbfchar':
                    for (var j = 0; j < tokens.length; j += 2) {
                      var index = parseInt('0x' + tokens[j]);
                      var code = parseInt('0x' + tokens[j + 1]);
                      encodingMap[index] = code;
                    }
                    break;

                  default:
                    if (token.length) {
                      tokens.push(token);
                      token = '';
                    }
                    break;
                }
              } else if (byte == 0x5B || byte == 0x5D) {
                error('CMAP list parsing is not implemented');
              } else {
                token += String.fromCharCode(byte);
              }
            }
          }
        }

        // firstChar and width are required
        // (except for 14 standard fonts)
        var firstChar = xref.fetchIfRef(fontDict.get('FirstChar'));
        var widths = xref.fetchIfRef(fontDict.get('Widths')) || [];
        for (var j = 0; j < widths.length; j++) {
          if (widths[j])
            charset.push(glyphMap[j + firstChar]);
        }
      }

      if (!fd) {
        var baseFontName = fontDict.get('BaseFont');
        if (!IsName(baseFontName))
          return null;
        // Using base font name as a font name.
        baseFontName = baseFontName.name.replace(/[\+,\-]/g, '_');
        if (/^Symbol(_?(Bold|Italic))*$/.test(baseFontName)) {
          // special case for symbols
          var encoding = Encodings.symbolsEncoding;
          for (var i = 0, n = encoding.length, j; i < n; i++) {
            if (!(j = encoding[i]))
              continue;
            encodingMap[i] = GlyphsUnicode[j] || 0;
          }
        }
        return {
          name: baseFontName,
          fontDict: fontDict,
          properties: {
            encoding: encodingMap
          }
        };
      }

      var descriptor = xref.fetch(fd);

      var fontName = xref.fetchIfRef(descriptor.get('FontName'));
      assertWellFormed(IsName(fontName), 'invalid font name');
      fontName = fontName.name.replace(/[\+,\-]/g, '_');

      var fontFile = descriptor.get('FontFile', 'FontFile2', 'FontFile3');
      if (fontFile) {
        fontFile = xref.fetchIfRef(fontFile);

        if (fontFile.dict) {
          var fileType = fontFile.dict.get('Subtype');
          if (fileType)
            fileType = fileType.name;
        }
      }

      if (descriptor.has('CharSet')) {
        // Get the font charset if any (meaningful only in Type 1)
        charset = descriptor.get('CharSet');
        assertWellFormed(IsString(charset), 'invalid charset');
        charset = charset.split('/');
        charset.shift();
      }

      var widths = fontDict.get('Widths');
      if (widths) {
        var glyphWidths = {};
        var unicode = fontDict.get('FirstChar');
        for (var i = 0, ii = widths.length; i < ii; ++i)
          glyphWidths[unicode++] = widths[i];
      }

      var properties = {
        type: subType.name,
        subtype: fileType,
        widths: glyphWidths,
        encoding: encodingMap,
        builtInEncoding: builtInEncoding,
        charset: charset,
        firstChar: fontDict.get('FirstChar'),
        lastChar: fontDict.get('LastChar'),
        bbox: descriptor.get('FontBBox'),
        ascent: descriptor.get('Ascent'),
        descent: descriptor.get('Descent'),
        xHeight: descriptor.get('XHeight'),
        capHeight: descriptor.get('CapHeight'),
        flags: descriptor.get('Flags'),
        italicAngle: descriptor.get('ItalicAngle'),
        fixedPitch: false,
        textMatrix: IDENTITY_MATRIX,
        compositeFont: compositeFont
      };

      return {
        name: fontName,
        fontDict: fontDict,
        file: fontFile,
        properties: properties
      };
    }
  };

  return constructor;
})();

// <canvas> contexts store most of the state we need natively.
// However, PDF needs a bit more state, which we store here.
var CanvasExtraState = (function() {
  function constructor(old) {
    // Are soft masks and alpha values shapes or opacities?
    this.alphaIsShape = false;
    this.fontSize = 0;
    this.textMatrix = IDENTITY_MATRIX;
    this.leading = 0;
    // Current point (in user coordinates)
    this.x = 0;
    this.y = 0;
    // Start of text line (in text coordinates)
    this.lineX = 0;
    this.lineY = 0;
    // Character and word spacing
    this.charSpacing = 0;
    this.wordSpacing = 0;
    this.textHScale = 1;
    // Color spaces
    this.fillColorSpaceObj = null;
    this.strokeColorSpaceObj = null;
    this.fillColorObj = null;
    this.strokeColorObj = null;

    this.old = old;
  }

  constructor.prototype = {
    clone: function canvasextra_clone() {
      return Object.create(this);
    },
    setCurrentPoint: function canvasextra_setCurrentPoint(x, y) {
      this.x = x;
      this.y = y;
    }
  };
  return constructor;
})();

function ScratchCanvas(width, height) {
  var canvas = document.createElement('canvas');
  canvas.width = width;
  canvas.height = height;
  return canvas;
}

var CanvasGraphics = (function() {
  var kScalePrecision = 50;
  var kRasterizerMin = 14;

  function constructor(canvasCtx, imageCanvas) {
    this.ctx = canvasCtx;
    this.current = new CanvasExtraState();
    this.stateStack = [];
    this.pendingClip = null;
    this.res = null;
    this.xobjs = null;
    this.ScratchCanvas = imageCanvas || ScratchCanvas;
  }

  var LINE_CAP_STYLES = ['butt', 'round', 'square'];
  var LINE_JOIN_STYLES = ['miter', 'round', 'bevel'];
  var NORMAL_CLIP = {};
  var EO_CLIP = {};

  constructor.prototype = {
    beginDrawing: function(mediaBox) {
      var cw = this.ctx.canvas.width, ch = this.ctx.canvas.height;
      this.ctx.save();
      switch (mediaBox.rotate) {
        case 0:
          this.ctx.transform(1, 0, 0, -1, 0, ch);
          break;
        case 90:
          this.ctx.transform(0, 1, 1, 0, 0, 0);
          break;
        case 180:
          this.ctx.transform(-1, 0, 0, 1, cw, 0);
          break;
        case 270:
          this.ctx.transform(0, -1, -1, 0, cw, ch);
          break;
      }
      this.ctx.scale(cw / mediaBox.width, ch / mediaBox.height);
    },

    compile: function(stream, xref, resources, fonts, images) {
      var pe = new PartialEvaluator();
      return pe.eval(stream, xref, resources, fonts, images);
    },

    execute: function(code, xref, resources) {
      resources = xref.fetchIfRef(resources) || new Dict();
      var savedXref = this.xref, savedRes = this.res, savedXobjs = this.xobjs;
      this.xref = xref;
      this.res = resources || new Dict();
      this.xobjs = xref.fetchIfRef(this.res.get('XObject')) || new Dict();

      code(this);

      this.xobjs = savedXobjs;
      this.res = savedRes;
      this.xref = savedXref;
    },

    endDrawing: function() {
      this.ctx.restore();
    },

    // Graphics state
    setLineWidth: function(width) {
      this.ctx.lineWidth = width;
    },
    setLineCap: function(style) {
      this.ctx.lineCap = LINE_CAP_STYLES[style];
    },
    setLineJoin: function(style) {
      this.ctx.lineJoin = LINE_JOIN_STYLES[style];
    },
    setMiterLimit: function(limit) {
      this.ctx.miterLimit = limit;
    },
    setDash: function(dashArray, dashPhase) {
      this.ctx.mozDash = dashArray;
      this.ctx.mozDashOffset = dashPhase;
    },
    setRenderingIntent: function(intent) {
      TODO('set rendering intent');
    },
    setFlatness: function(flatness) {
      TODO('set flatness');
    },
    setGState: function(dictName) {
      TODO('set graphics state from dict');
    },
    save: function() {
      this.ctx.save();
      if (this.ctx.$saveCurrentX) {
        this.ctx.$saveCurrentX();
      }
      var old = this.current;
      this.stateStack.push(old);
      this.current = old.clone();
    },
    restore: function() {
      var prev = this.stateStack.pop();
      if (prev) {
        if (this.ctx.$restoreCurrentX) {
          this.ctx.$restoreCurrentX();
        }
        this.current = prev;
        this.ctx.restore();
      }
    },
    transform: function(a, b, c, d, e, f) {
      this.ctx.transform(a, b, c, d, e, f);
    },

    // Path
    moveTo: function(x, y) {
      this.ctx.moveTo(x, y);
      this.current.setCurrentPoint(x, y);
    },
    lineTo: function(x, y) {
      this.ctx.lineTo(x, y);
      this.current.setCurrentPoint(x, y);
    },
    curveTo: function(x1, y1, x2, y2, x3, y3) {
      this.ctx.bezierCurveTo(x1, y1, x2, y2, x3, y3);
      this.current.setCurrentPoint(x3, y3);
    },
    curveTo2: function(x2, y2, x3, y3) {
      var current = this.current;
      this.ctx.bezierCurveTo(current.x, current.y, x2, y2, x3, y3);
      current.setCurrentPoint(x3, y3);
    },
    curveTo3: function(x1, y1, x3, y3) {
      this.curveTo(x1, y1, x3, y3, x3, y3);
      this.current.setCurrentPoint(x3, y3);
    },
    closePath: function() {
      this.ctx.closePath();
    },
    rectangle: function(x, y, width, height) {
      this.ctx.rect(x, y, width, height);
    },
    stroke: function() {
      var ctx = this.ctx;
      var strokeColor = this.current.strokeColor;
      if (strokeColor && strokeColor.type === 'Pattern') {
        // for patterns, we transform to pattern space, calculate
        // the pattern, call stroke, and restore to user space
        ctx.save();
        ctx.strokeStyle = strokeColor.getPattern(ctx);
        ctx.stroke();
        ctx.restore();
      } else {
        ctx.stroke();
      }

      this.consumePath();
    },
    closeStroke: function() {
      this.closePath();
      this.stroke();
    },
    fill: function() {
      var ctx = this.ctx;
      var fillColor = this.current.fillColor;

      if (fillColor && fillColor.type === 'Pattern') {
        ctx.save();
        ctx.fillStyle = fillColor.getPattern(ctx);
        ctx.fill();
        ctx.restore();
      } else {
        ctx.fill();
      }

      this.consumePath();
    },
    eoFill: function() {
      var savedFillRule = this.setEOFillRule();
      this.fill();
      this.restoreFillRule(savedFillRule);
    },
    fillStroke: function() {
      var ctx = this.ctx;

      var fillColor = this.current.fillColor;
      if (fillColor && fillColor.type === 'Pattern') {
        ctx.save();
        ctx.fillStyle = fillColor.getPattern(ctx);
        ctx.fill();
        ctx.restore();
      } else {
        ctx.fill();
      }

      var strokeColor = this.current.strokeColor;
      if (strokeColor && strokeColor.type === 'Pattern') {
        ctx.save();
        ctx.strokeStyle = strokeColor.getPattern(ctx);
        ctx.stroke();
        ctx.restore();
      } else {
        ctx.stroke();
      }

      this.consumePath();
    },
    eoFillStroke: function() {
      var savedFillRule = this.setEOFillRule();
      this.fillStroke();
      this.restoreFillRule(savedFillRule);
    },
    closeFillStroke: function() {
      return this.fillStroke();
    },
    closeEOFillStroke: function() {
      var savedFillRule = this.setEOFillRule();
      this.fillStroke();
      this.restoreFillRule(savedFillRule);
    },
    endPath: function() {
      this.consumePath();
    },

    // Clipping
    clip: function() {
      this.pendingClip = NORMAL_CLIP;
    },
    eoClip: function() {
      this.pendingClip = EO_CLIP;
    },

    // Text
    beginText: function() {
      this.current.textMatrix = IDENTITY_MATRIX;
      if (this.ctx.$setCurrentX) {
        this.ctx.$setCurrentX(0);
      }
      this.current.x = this.current.lineX = 0;
      this.current.y = this.current.lineY = 0;
    },
    endText: function() {
    },
    setCharSpacing: function(spacing) {
      this.current.charSpacing = spacing;
    },
    setWordSpacing: function(spacing) {
      this.current.wordSpacing = spacing;
    },
    setHScale: function(scale) {
      this.current.textHScale = scale / 100;
    },
    setLeading: function(leading) {
      this.current.leading = -leading;
    },
    setFont: function(fontRef, size) {
      var font = this.xref.fetchIfRef(this.res.get('Font'));
      if (!IsDict(font))
        return;

      font = font.get(fontRef.name);
      font = this.xref.fetchIfRef(font);
      if (!font)
        return;

      var name = '';
      var fontObj = font.fontObj;
      if (fontObj)
        name = fontObj.loadedName;

      if (!name) {
        // TODO: fontDescriptor is not available, fallback to default font
        name = 'sans-serif';
      }

      this.current.font = fontObj;
      this.current.fontSize = size;

      if (this.ctx.$setFont) {
        this.ctx.$setFont(name, size);
      } else {
        FontMeasure.setActive(fontObj, size);

        size = (size <= kRasterizerMin) ? size * kScalePrecision : size;

        var bold = fontObj.bold ? 'bold' : 'normal';
        var italic = fontObj.italic ? 'italic' : 'normal';
        var rule = italic + ' ' + bold + ' ' + size + 'px "' + name + '"';
        this.ctx.font = rule;
      }
    },
    setTextRenderingMode: function(mode) {
      TODO('text rendering mode');
    },
    setTextRise: function(rise) {
      TODO('text rise');
    },
    moveText: function(x, y) {
      this.current.x = this.current.lineX += x;
      this.current.y = this.current.lineY += y;
      if (this.ctx.$setCurrentX) {
        this.ctx.$setCurrentX(this.current.x);
      }
    },
    setLeadingMoveText: function(x, y) {
      this.setLeading(-y);
      this.moveText(x, y);
    },
    setTextMatrix: function(a, b, c, d, e, f) {
      this.current.textMatrix = [a, b, c, d, e, f];

      if (this.ctx.$setCurrentX) {
        this.ctx.$setCurrentX(0);
      }
      this.current.x = this.current.lineX = 0;
      this.current.y = this.current.lineY = 0;
    },
    nextLine: function() {
      this.moveText(0, this.current.leading);
    },
    showText: function(text) {
      // TODO: apply charSpacing, wordSpacing, textHScale

      var ctx = this.ctx;
      var current = this.current;

      ctx.save();
      ctx.transform.apply(ctx, current.textMatrix);
      ctx.scale(1, -1);

      ctx.translate(current.x, -1 * current.y);

      var scaleFactorX = 1, scaleFactorY = 1;
      var font = this.current.font;
      if (font) {
        if (this.current.fontSize <= kRasterizerMin) {
          scaleFactorX = scaleFactorY = kScalePrecision;
          ctx.scale(1 / scaleFactorX, 1 / scaleFactorY);
        }
        ctx.transform.apply(ctx, font.textMatrix || IDENTITY_MATRIX);
        text = font.charsToUnicode(text);
      }

      var charSpacing = current.charSpacing;
      var wordSpacing = current.wordSpacing;
      var textHScale = current.textHScale;

      if (charSpacing != 0 || wordSpacing != 0 || textHScale != 1) {
        scaleFactorX *= textHScale;
        ctx.scale(1 / textHScale, 1);
        var width = 0;

        for (var i = 0, ii = text.length; i < ii; ++i) {
          var c = text.charAt(i);
          ctx.fillText(c, 0, 0);
          var charWidth = FontMeasure.measureText(c) + charSpacing;
          if (c.charCodeAt(0) == 32)
            charWidth += wordSpacing;
          ctx.translate(charWidth * scaleFactorX, 0);
          width += charWidth;
        }
        current.x += width;
      } else {
        ctx.fillText(text, 0, 0);
        current.x += FontMeasure.measureText(text);
      }

      this.ctx.restore();
    },
    showSpacedText: function(arr) {
      for (var i = 0; i < arr.length; ++i) {
        var e = arr[i];
        if (IsNum(e)) {
          if (this.ctx.$addCurrentX) {
            this.ctx.$addCurrentX(-e * 0.001 * this.current.fontSize);
          } else {
            this.current.x -= e * 0.001 * this.current.fontSize *
                              this.current.textHScale;
          }
        } else if (IsString(e)) {
          this.showText(e);
        } else {
          malformed('TJ array element ' + e + " isn't string or num");
        }
      }
    },
    nextLineShowText: function(text) {
      this.nextLine();
      this.showText(text);
    },
    nextLineSetSpacingShowText: function(wordSpacing, charSpacing, text) {
      this.setWordSpacing(wordSpacing);
      this.setCharSpacing(charSpacing);
      this.nextLineShowText(text);
    },

    // Type3 fonts
    setCharWidth: function(xWidth, yWidth) {
      TODO("type 3 fonts ('d0' operator)");
    },
    setCharWidthAndBounds: function(xWidth, yWidth, llx, lly, urx, ury) {
      TODO("type 3 fonts ('d1' operator)");
    },

    // Color
    setStrokeColorSpace: function(space) {
      this.current.strokeColorSpace =
          ColorSpace.parse(space, this.xref, this.res);
    },
    setFillColorSpace: function(space) {
      this.current.fillColorSpace =
          ColorSpace.parse(space, this.xref, this.res);
    },
    setStrokeColor: function(/*...*/) {
      var cs = this.current.strokeColorSpace;
      var color = cs.getRgb(arguments);
      this.setStrokeRGBColor.apply(this, color);
    },
    setStrokeColorN: function(/*...*/) {
      var cs = this.current.strokeColorSpace;

      if (cs.name == 'Pattern') {
        // wait until fill to actually get the pattern, since Canvas
        // calcualtes the pattern according to the current coordinate space,
        // not the space when the pattern is set.
        var pattern = Pattern.parse(arguments, cs, this.xref, this.res,
                                    this.ctx);
        this.current.strokeColor = pattern;
      } else {
        this.setStrokeColor.apply(this, arguments);
      }
    },
    setFillColor: function(/*...*/) {
      var cs = this.current.fillColorSpace;
      var color = cs.getRgb(arguments);
      this.setFillRGBColor.apply(this, color);
    },
    setFillColorN: function(/*...*/) {
      var cs = this.current.fillColorSpace;

      if (cs.name == 'Pattern') {
        // wait until fill to actually get the pattern
        var pattern = Pattern.parse(arguments, cs, this.xref, this.res,
                                    this.ctx);
        this.current.fillColor = pattern;
      } else {
        this.setFillColor.apply(this, arguments);
      }
    },
    setStrokeGray: function(gray) {
      this.setStrokeRGBColor(gray, gray, gray);
    },
    setFillGray: function(gray) {
      this.setFillRGBColor(gray, gray, gray);
    },
    setStrokeRGBColor: function(r, g, b) {
      var color = Util.makeCssRgb(r, g, b);
      this.ctx.strokeStyle = color;
      this.current.strokeColor = color;
    },
    setFillRGBColor: function(r, g, b) {
      var color = Util.makeCssRgb(r, g, b);
      this.ctx.fillStyle = color;
      this.current.fillColor = color;
    },
    setStrokeCMYKColor: function(c, m, y, k) {
      var color = Util.makeCssCmyk(c, m, y, k);
      this.ctx.strokeStyle = color;
      this.current.strokeColor = color;
    },
    setFillCMYKColor: function(c, m, y, k) {
      var color = Util.makeCssCmyk(c, m, y, k);
      this.ctx.fillStyle = color;
      this.current.fillColor = color;
    },

    // Shading
    shadingFill: function(shadingName) {
      var xref = this.xref;
      var res = this.res;
      var ctx = this.ctx;

      var shadingRes = xref.fetchIfRef(res.get('Shading'));
      if (!shadingRes)
        error('No shading resource found');

      var shading = xref.fetchIfRef(shadingRes.get(shadingName.name));
      if (!shading)
        error('No shading object found');

      var shadingFill = Pattern.parseShading(shading, null, xref, res, ctx);

      this.save();
      ctx.fillStyle = shadingFill.getPattern();

      var inv = ctx.mozCurrentTransformInverse;
      if (inv) {
        var canvas = ctx.canvas;
        var width = canvas.width;
        var height = canvas.height;

        var bl = Util.applyTransform([0, 0], inv);
        var br = Util.applyTransform([0, width], inv);
        var ul = Util.applyTransform([height, 0], inv);
        var ur = Util.applyTransform([height, width], inv);

        var x0 = Math.min(bl[0], br[0], ul[0], ur[0]);
        var y0 = Math.min(bl[1], br[1], ul[1], ur[1]);
        var x1 = Math.max(bl[0], br[0], ul[0], ur[0]);
        var y1 = Math.max(bl[1], br[1], ul[1], ur[1]);

        this.ctx.fillRect(x0, y0, x1 - x0, y1 - y0);
      } else {
        // HACK to draw the gradient onto an infinite rectangle.
        // PDF gradients are drawn across the entire image while
        // Canvas only allows gradients to be drawn in a rectangle
        // The following bug should allow us to remove this.
        // https://bugzilla.mozilla.org/show_bug.cgi?id=664884

        this.ctx.fillRect(-1e10, -1e10, 2e10, 2e10);
      }

      this.restore();
    },

    // Images
    beginInlineImage: function() {
      error('Should not call beginInlineImage');
    },
    beginImageData: function() {
      error('Should not call beginImageData');
    },
    endInlineImage: function(image) {
      this.paintImageXObject(null, image, true);
    },

    // XObjects
    paintXObject: function(obj) {
      var xobj = this.xobjs.get(obj.name);
      if (!xobj)
        return;
      xobj = this.xref.fetchIfRef(xobj);
      assertWellFormed(IsStream(xobj), 'XObject should be a stream');

      var oc = xobj.dict.get('OC');
      if (oc) {
        TODO('oc for xobject');
      }

      var opi = xobj.dict.get('OPI');
      if (opi) {
        TODO('opi for xobject');
      }

      var type = xobj.dict.get('Subtype');
      assertWellFormed(IsName(type), 'XObject should have a Name subtype');
      if ('Image' == type.name) {
        this.paintImageXObject(obj, xobj, false);
      } else if ('Form' == type.name) {
        this.paintFormXObject(obj, xobj);
      } else if ('PS' == type.name) {
        warn('(deprecated) PostScript XObjects are not supported');
      } else {
        malformed('Unknown XObject subtype ' + type.name);
      }
    },

    paintFormXObject: function(ref, stream) {
      this.save();

      var matrix = stream.dict.get('Matrix');
      if (matrix && IsArray(matrix) && 6 == matrix.length)
        this.transform.apply(this, matrix);

      var bbox = stream.dict.get('BBox');
      if (bbox && IsArray(bbox) && 4 == bbox.length) {
        this.rectangle.apply(this, bbox);
        this.clip();
        this.endPath();
      }

      this.execute(ref.code, this.xref, stream.dict.get('Resources'));

      this.restore();
    },

    paintImageXObject: function(ref, image, inline) {
      this.save();

      var ctx = this.ctx;
      var dict = image.dict;
      var w = dict.get('Width', 'W');
      var h = dict.get('Height', 'H');
      // scale the image to the unit square
      ctx.scale(1 / w, -1 / h);

      // If the platform can render the image format directly, the
      // stream has a getImage property which directly returns a
      // suitable DOM Image object.
      if (image.getImage) {
        var domImage = image.getImage();
        ctx.drawImage(domImage, 0, 0, domImage.width, domImage.height,
                      0, -h, w, h);
        this.restore();
        return;
      }

      var imageObj = new PDFImage(this.xref, this.res, image, inline);

      var tmpCanvas = new this.ScratchCanvas(w, h);
      var tmpCtx = tmpCanvas.getContext('2d');
      if (imageObj.imageMask) {
        var fillColor = this.current.fillColor;
        tmpCtx.fillStyle = (fillColor && fillColor.type === 'Pattern') ?
          fillColor.getPattern(tmpCtx) : fillColor;
        tmpCtx.fillRect(0, 0, w, h);
      }
      var imgData = tmpCtx.getImageData(0, 0, w, h);
      var pixels = imgData.data;

      if (imageObj.imageMask) {
        var inverseDecode = !!imageObj.decode && imageObj.decode[0] > 0;
        imageObj.applyStencilMask(pixels, inverseDecode);
      } else
        imageObj.fillRgbaBuffer(pixels);

      tmpCtx.putImageData(imgData, 0, 0);
      ctx.drawImage(tmpCanvas, 0, -h);
      this.restore();
    },

    // Marked content

    markPoint: function(tag) {
      TODO('Marked content');
    },
    markPointProps: function(tag, properties) {
      TODO('Marked content');
    },
    beginMarkedContent: function(tag) {
      TODO('Marked content');
    },
    beginMarkedContentProps: function(tag, properties) {
      TODO('Marked content');
    },
    endMarkedContent: function() {
      TODO('Marked content');
    },

    // Compatibility

    beginCompat: function() {
      TODO('ignore undefined operators (should we do that anyway?)');
    },
    endCompat: function() {
      TODO('stop ignoring undefined operators');
    },

    // Helper functions

    consumePath: function() {
      if (this.pendingClip) {
        var savedFillRule = null;
        if (this.pendingClip == EO_CLIP)
          savedFillRule = this.setEOFillRule();

        this.ctx.clip();

        this.pendingClip = null;
        if (savedFillRule !== null)
          this.restoreFillRule(savedFillRule);
      }
      this.ctx.beginPath();
    },
    // We generally keep the canvas context set for
    // nonzero-winding, and just set evenodd for the operations
    // that need them.
    setEOFillRule: function() {
      var savedFillRule = this.ctx.mozFillRule;
      this.ctx.mozFillRule = 'evenodd';
      return savedFillRule;
    },
    restoreFillRule: function(rule) {
      this.ctx.mozFillRule = rule;
    }
  };

  return constructor;
})();

var Util = (function() {
  function constructor() {};
  constructor.makeCssRgb = function makergb(r, g, b) {
    var ri = (255 * r) | 0, gi = (255 * g) | 0, bi = (255 * b) | 0;
    return 'rgb(' + ri + ',' + gi + ',' + bi + ')';
  };
  constructor.makeCssCmyk = function makecmyk(c, m, y, k) {
    var c = (new DeviceCmykCS()).getRgb([c, m, y, k]);
    var ri = (255 * c[0]) | 0, gi = (255 * c[1]) | 0, bi = (255 * c[2]) | 0;
    return 'rgb(' + ri + ',' + gi + ',' + bi + ')';
  };
  constructor.applyTransform = function apply(p, m) {
    var xt = p[0] * m[0] + p[1] * m[2] + m[4];
    var yt = p[0] * m[1] + p[1] * m[3] + m[5];
    return [xt, yt];
  };

  return constructor;
})();

var ColorSpace = (function() {
  // Constructor should define this.numComps, this.defaultColor, this.name
  function constructor() {
    error('should not call ColorSpace constructor');
  };

  constructor.prototype = {
    // Input: array of size numComps representing color component values
    // Output: array of rgb values, each value ranging from [0.1]
    getRgb: function cs_getRgb(color) {
      error('Should not call ColorSpace.getRgb: ' + color);
    },
    // Input: Uint8Array of component values, each value scaled to [0,255]
    // Output: Uint8Array of rgb values, each value scaled to [0,255]
    getRgbBuffer: function cs_getRgbBuffer(input) {
      error('Should not call ColorSpace.getRgbBuffer: ' + input);
    }
  };

  constructor.parse = function colorspace_parse(cs, xref, res) {
    if (IsName(cs)) {
      var colorSpaces = res.get('ColorSpace');
      if (colorSpaces) {
        var refcs = colorSpaces.get(cs.name);
        if (refcs)
          cs = refcs;
      }
    }

    cs = xref.fetchIfRef(cs);

    if (IsName(cs)) {
      var mode = cs.name;
      this.mode = mode;

      switch (mode) {
      case 'DeviceGray':
      case 'G':
        return new DeviceGrayCS();
        break;
      case 'DeviceRGB':
      case 'RGB':
        return new DeviceRgbCS();
        break;
      case 'DeviceCMYK':
      case 'CMYK':
        return new DeviceCmykCS();
        break;
      case 'Pattern':
        return new PatternCS(null);
        break;
      default:
        error('unrecognized colorspace ' + mode);
      }
    } else if (IsArray(cs)) {
      var mode = cs[0].name;
      this.mode = mode;

      switch (mode) {
      case 'DeviceGray':
      case 'G':
        return new DeviceGrayCS();
        break;
      case 'DeviceRGB':
      case 'RGB':
        return new DeviceRgbCS();
        break;
      case 'DeviceCMYK':
      case 'CMYK':
        return new DeviceCmykCS();
        break;
      case 'CalGray':
        return new DeviceGrayCS();
        break;
      case 'CalRGB':
        return new DeviceRgbCS();
        break;
      case 'ICCBased':
        var stream = xref.fetchIfRef(cs[1]);
        var dict = stream.dict;
        var numComps = dict.get('N');
        if (numComps == 1)
          return new DeviceGrayCS();
        else if (numComps == 3)
          return new DeviceRgbCS();
        else if (numComps == 4)
          return new DeviceCmykCS();
        break;
      case 'Pattern':
        var baseCS = cs[1];
        if (baseCS)
          baseCS = ColorSpace.parse(baseCS, xref, res);
        return new PatternCS(baseCS);
        break;
      case 'Indexed':
        var base = ColorSpace.parse(cs[1], xref, res);
        var hiVal = cs[2] + 1;
        var lookup = xref.fetchIfRef(cs[3]);
        return new IndexedCS(base, hiVal, lookup);
        break;
      case 'Separation':
        var name = cs[1];
        var alt = ColorSpace.parse(cs[2], xref, res);
        var tintFn = new PDFFunction(xref, xref.fetchIfRef(cs[3]));
        return new SeparationCS(alt, tintFn);
        break;
      case 'Lab':
      case 'DeviceN':
      default:
        error('unimplemented color space object "' + mode + '"');
      }
    } else {
      error('unrecognized color space object: "' + cs + '"');
    }
  };

  return constructor;
})();

var SeparationCS = (function() {
  function constructor(base, tintFn) {
    this.name = 'Separation';
    this.numComps = 1;
    this.defaultColor = [1];

    this.base = base;
    this.tintFn = tintFn;
  }

  constructor.prototype = {
    getRgb: function sepcs_getRgb(color) {
      var tinted = this.tintFn.func(color);
      return this.base.getRgb(tinted);
    },
    getRgbBuffer: function sepcs_getRgbBuffer(input) {
      var tintFn = this.tintFn;
      var base = this.base;

      var length = 3 * input.length;
      var pos = 0;

      var numComps = base.numComps;
      var baseBuf = new Uint8Array(numComps * input.length);
      for (var i = 0, ii = input.length; i < ii; ++i) {
        var scaled = input[i] / 255;
        var tinted = tintFn.func([scaled]);
        for (var j = 0; j < numComps; ++j)
          baseBuf[pos++] = 255 * tinted[j];
      }
      return base.getRgbBuffer(baseBuf);

    }
  };

  return constructor;
})();

var PatternCS = (function() {
  function constructor(baseCS) {
    this.name = 'Pattern';
    this.base = baseCS;
  }
  constructor.prototype = {};

  return constructor;
})();

var IndexedCS = (function() {
  function constructor(base, highVal, lookup) {
    this.name = 'Indexed';
    this.numComps = 1;
    this.defaultColor = [0];

    this.base = base;
    var baseNumComps = base.numComps;
    this.highVal = highVal;

    var length = baseNumComps * highVal;
    var lookupArray = new Uint8Array(length);
    if (IsStream(lookup)) {
      var bytes = lookup.getBytes(length);
      lookupArray.set(bytes);
    } else if (IsString(lookup)) {
      for (var i = 0; i < length; ++i)
        lookupArray[i] = lookup.charCodeAt(i);
    } else {
      error('Unrecognized lookup table: ' + lookup);
    }
    this.lookup = lookupArray;
  }

  constructor.prototype = {
    getRgb: function indexcs_getRgb(color) {
      var numComps = base.numComps;

      var start = color[0] * numComps;
      var c = [];

      for (var i = start, ii = start + numComps; i < ii; ++i)
        c.push(this.lookup[i]);

      return this.base.getRgb(c);
    },
    getRgbBuffer: function indexcs_getRgbBuffer(input) {
      var base = this.base;
      var numComps = base.numComps;
      var lookup = this.lookup;
      var length = input.length;

      var baseBuf = new Uint8Array(length * numComps);
      var baseBufPos = 0;
      for (var i = 0; i < length; ++i) {
        var lookupPos = input[i] * numComps;
        for (var j = 0; j < numComps; ++j) {
          baseBuf[baseBufPos++] = lookup[lookupPos + j];
        }
      }

      return base.getRgbBuffer(baseBuf);
    }
  };
  return constructor;
})();

var DeviceGrayCS = (function() {
  function constructor() {
    this.name = 'DeviceGray';
    this.numComps = 1;
    this.defaultColor = [0];
  };

  constructor.prototype = {
    getRgb: function graycs_getRgb(color) {
      var c = color[0];
      return [c, c, c];
    },
    getRgbBuffer: function graycs_getRgbBuffer(input) {
      var length = input.length * 3;
      var rgbBuf = new Uint8Array(length);
      for (var i = 0, j = 0; i < length; ++i) {
        var c = input[i];
        rgbBuf[j++] = c;
        rgbBuf[j++] = c;
        rgbBuf[j++] = c;
      }
      return rgbBuf;
    }
  };
  return constructor;
})();

var DeviceRgbCS = (function() {
  function constructor() {
    this.name = 'DeviceRGB';
    this.numComps = 3;
    this.defaultColor = [0, 0, 0];
  }
  constructor.prototype = {
    getRgb: function rgbcs_getRgb(color) {
      return color;
    },
    getRgbBuffer: function rgbcs_getRgbBuffer(input) {
      return input;
    }
  };
  return constructor;
})();

var DeviceCmykCS = (function() {
  function constructor() {
    this.name = 'DeviceCMYK';
    this.numComps = 4;
    this.defaultColor = [0, 0, 0, 1];
  }
  constructor.prototype = {
    getRgb: function cmykcs_getRgb(color) {
      var c = color[0], m = color[1], y = color[2], k = color[3];
      var c1 = 1 - c, m1 = 1 - m, y1 = 1 - y, k1 = 1 - k;

      var x, r, g, b;
      // this is a matrix multiplication, unrolled for performance
      // code is taken from the poppler implementation
      x = c1 * m1 * y1 * k1; // 0 0 0 0
      r = g = b = x;
      x = c1 * m1 * y1 * k;  // 0 0 0 1
      r += 0.1373 * x;
      g += 0.1216 * x;
      b += 0.1255 * x;
      x = c1 * m1 * y * k1; // 0 0 1 0
      r += x;
      g += 0.9490 * x;
      x = c1 * m1 * y * k;  // 0 0 1 1
      r += 0.1098 * x;
      g += 0.1020 * x;
      x = c1 * m * y1 * k1; // 0 1 0 0
      r += 0.9255 * x;
      b += 0.5490 * x;
      x = c1 * m * y1 * k;  // 0 1 0 1
      r += 0.1412 * x;
      x = c1 * m * y * k1; // 0 1 1 0
      r += 0.9294 * x;
      g += 0.1098 * x;
      b += 0.1412 * x;
      x = c1 * m * y * k;  // 0 1 1 1
      r += 0.1333 * x;
      x = c * m1 * y1 * k1; // 1 0 0 0
      g += 0.6784 * x;
      b += 0.9373 * x;
      x = c * m1 * y1 * k;  // 1 0 0 1
      g += 0.0588 * x;
      b += 0.1412 * x;
      x = c * m1 * y * k1; // 1 0 1 0
      g += 0.6510 * x;
      b += 0.3137 * x;
      x = c * m1 * y * k;  // 1 0 1 1
      g += 0.0745 * x;
      x = c * m * y1 * k1; // 1 1 0 0
      r += 0.1804 * x;
      g += 0.1922 * x;
      b += 0.5725 * x;
      x = c * m * y1 * k;  // 1 1 0 1
      b += 0.0078 * x;
      x = c * m * y * k1; // 1 1 1 0
      r += 0.2118 * x;
      g += 0.2119 * x;
      b += 0.2235 * x;

      return [r, g, b];
    },
    getRgbBuffer: function cmykcs_getRgbBuffer(colorBuf) {
      var length = colorBuf.length / 4;
      var rgbBuf = new Uint8Array(length * 3);
      var rgbBufPos = 0;
      var colorBufPos = 0;

      for (var i = 0; i < length; i++) {
        var cmyk = [];
        for (var j = 0; j < 4; ++j)
          cmyk.push(colorBuf[colorBufPos++] / 255);

        var rgb = this.getRgb(cmyk);
        for (var j = 0; j < 3; ++j)
          rgbBuf[rgbBufPos++] = Math.round(rgb[j] * 255);
      }

      return rgbBuf;
    }
  };
  return constructor;
})();

var Pattern = (function() {
  // Constructor should define this.getPattern
  function constructor() {
    error('should not call Pattern constructor');
  };

  constructor.prototype = {
    // Input: current Canvas context
    // Output: the appropriate fillStyle or strokeStyle
    getPattern: function pattern_getStyle(ctx) {
      error('Should not call Pattern.getStyle: ' + ctx);
    }
  };

  constructor.parse = function pattern_parse(args, cs, xref, res, ctx) {
    var length = args.length;

    var patternName = args[length - 1];
    if (!IsName(patternName))
      error('Bad args to getPattern: ' + patternName);

    var patternRes = xref.fetchIfRef(res.get('Pattern'));
    if (!patternRes)
      error('Unable to find pattern resource');

    var pattern = xref.fetchIfRef(patternRes.get(patternName.name));
    var dict = IsStream(pattern) ? pattern.dict : pattern;
    var typeNum = dict.get('PatternType');

    switch (typeNum) {
    case 1:
      var base = cs.base;
      var color;
      if (base) {
        var baseComps = base.numComps;

        color = [];
        for (var i = 0; i < baseComps; ++i)
          color.push(args[i]);

        color = base.getRgb(color);
      }
      var code = patternName.code;
      return new TilingPattern(pattern, code, dict, color, xref, ctx);
    case 2:
      var shading = xref.fetchIfRef(dict.get('Shading'));
      var matrix = dict.get('Matrix');
      return Pattern.parseShading(shading, matrix, xref, res, ctx);
    default:
      error('Unknown type of pattern: ' + typeNum);
    }
  };

  constructor.parseShading = function pattern_shading(shading, matrix,
      xref, res, ctx) {

    var dict = IsStream(shading) ? shading.dict : shading;
    var type = dict.get('ShadingType');

    switch (type) {
    case 2:
    case 3:
      // both radial and axial shadings are handled by RadialAxial shading
      return new RadialAxialShading(dict, matrix, xref, res, ctx);
    default:
      return new DummyShading();
    }
  }
  return constructor;
})();

var DummyShading = (function() {
  function constructor() {
    this.type = 'Pattern';
  };
  constructor.prototype = {
    getPattern: function dummy_getpattern() {
      return 'hotpink';
    }
  };
  return constructor;
})();

// Radial and axial shading have very similar implementations
// If needed, the implementations can be broken into two classes
var RadialAxialShading = (function() {
  function constructor(dict, matrix, xref, res, ctx) {
    this.matrix = matrix;
    var bbox = dict.get('BBox');
    var background = dict.get('Background');
    this.coordsArr = dict.get('Coords');
    this.shadingType = dict.get('ShadingType');
    this.type = 'Pattern';

    this.ctx = ctx;
    this.curMatrix = ctx.mozCurrentTransform;

    var cs = dict.get('ColorSpace', 'CS');
    cs = ColorSpace.parse(cs, xref, res);
    this.cs = cs;

    var t0 = 0.0, t1 = 1.0;
    if (dict.has('Domain')) {
      var domainArr = dict.get('Domain');
      t0 = domainArr[0], t1 = domainArr[1];
    }

    var extendStart = false, extendEnd = false;
    if (dict.has('Extend')) {
      var extendArr = dict.get('Extend');
      extendStart = extendArr[0], extendEnd = extendArr[1];
      TODO('Support extend');
    }

    this.extendStart = extendStart;
    this.extendEnd = extendEnd;

    var fnObj = dict.get('Function');
    fnObj = xref.fetchIfRef(fnObj);
    if (IsArray(fnObj))
      error('No support for array of functions');
    else if (!IsPDFFunction(fnObj))
      error('Invalid function');
    var fn = new PDFFunction(xref, fnObj);

    // 10 samples seems good enough for now, but probably won't work
    // if there are sharp color changes. Ideally, we would implement
    // the spec faithfully and add lossless optimizations.
    var step = (t1 - t0) / 10;
    var diff = t1 - t0;

    var colorStops = [];
    for (var i = t0; i <= t1; i += step) {
      var color = fn.func([i]);
      var rgbColor = Util.makeCssRgb.apply(this, cs.getRgb(color));
      colorStops.push([(i - t0) / diff, rgbColor]);
    }

    this.colorStops = colorStops;
  };

  constructor.prototype = {
    getPattern: function() {
      var coordsArr = this.coordsArr;
      var type = this.shadingType;
      if (type == 2) {
        var p0 = [coordsArr[0], coordsArr[1]];
        var p1 = [coordsArr[2], coordsArr[3]];
      } else if (type == 3) {
        var p0 = [coordsArr[0], coordsArr[1]];
        var p1 = [coordsArr[3], coordsArr[4]];
        var r0 = coordsArr[2], r1 = coordsArr[5];
      } else {
        error();
      }

      var matrix = this.matrix;
      if (matrix) {
        p0 = Util.applyTransform(p0, matrix);
        p1 = Util.applyTransform(p1, matrix);
      }

      // if the browser supports getting the tranform matrix, convert
      // gradient coordinates from pattern space to current user space
      var curMatrix = this.curMatrix;
      var ctx = this.ctx;
      if (curMatrix) {
        var userMatrix = ctx.mozCurrentTransformInverse;

        p0 = Util.applyTransform(p0, curMatrix);
        p0 = Util.applyTransform(p0, userMatrix);

        p1 = Util.applyTransform(p1, curMatrix);
        p1 = Util.applyTransform(p1, userMatrix);
      }

      var colorStops = this.colorStops;
      if (type == 2)
        var grad = ctx.createLinearGradient(p0[0], p0[1], p1[0], p1[1]);
      else if (type == 3)
        var grad = ctx.createRadialGradient(p0[0], p0[1], r0, p1[0], p1[1], r1);

      for (var i = 0, ii = colorStops.length; i < ii; ++i) {
        var c = colorStops[i];
        grad.addColorStop(c[0], c[1]);
      }
      return grad;
    }
  };
  return constructor;
})();

var TilingPattern = (function() {
  var PAINT_TYPE_COLORED = 1, PAINT_TYPE_UNCOLORED = 2;

  function constructor(pattern, code, dict, color, xref, ctx) {
      function multiply(m, tm) {
        var a = m[0] * tm[0] + m[1] * tm[2];
        var b = m[0] * tm[1] + m[1] * tm[3];
        var c = m[2] * tm[0] + m[3] * tm[2];
        var d = m[2] * tm[1] + m[3] * tm[3];
        var e = m[4] * tm[0] + m[5] * tm[2] + tm[4];
        var f = m[4] * tm[1] + m[5] * tm[3] + tm[5];
        return [a, b, c, d, e, f];
      };

      TODO('TilingType');

      this.matrix = dict.get('Matrix');
      this.curMatrix = ctx.mozCurrentTransform;
      this.invMatrix = ctx.mozCurrentTransformInverse;
      this.ctx = ctx;
      this.type = 'Pattern';

      var bbox = dict.get('BBox');
      var x0 = bbox[0], y0 = bbox[1], x1 = bbox[2], y1 = bbox[3];

      var xstep = dict.get('XStep');
      var ystep = dict.get('YStep');

      var topLeft = [x0, y0];
      // we want the canvas to be as large as the step size
      var botRight = [x0 + xstep, y0 + ystep];

      var width = botRight[0] - topLeft[0];
      var height = botRight[1] - topLeft[1];

      // TODO: hack to avoid OOM, we would idealy compute the tiling
      // pattern to be only as large as the acual size in device space
      // This could be computed with .mozCurrentTransform, but still
      // needs to be implemented
      while (Math.abs(width) > 512 || Math.abs(height) > 512) {
        width = 512;
        height = 512;
      }

      var tmpCanvas = new ScratchCanvas(width, height);

      // set the new canvas element context as the graphics context
      var tmpCtx = tmpCanvas.getContext('2d');
      var graphics = new CanvasGraphics(tmpCtx);

      var paintType = dict.get('PaintType');
      switch (paintType) {
      case PAINT_TYPE_COLORED:
        tmpCtx.fillStyle = ctx.fillStyle;
        tmpCtx.strokeStyle = ctx.strokeStyle;
        break;
      case PAINT_TYPE_UNCOLORED:
        color = Util.makeCssRgb.apply(this, color);
        tmpCtx.fillStyle = color;
        tmpCtx.strokeStyle = color;
        break;
      default:
        error('Unsupported paint type: ' + paintType);
      }

      var scale = [width / xstep, height / ystep];
      this.scale = scale;

      // transform coordinates to pattern space
      var tmpTranslate = [1, 0, 0, 1, -topLeft[0], -topLeft[1]];
      var tmpScale = [scale[0], 0, 0, scale[1], 0, 0];
      graphics.transform.apply(graphics, tmpScale);
      graphics.transform.apply(graphics, tmpTranslate);

      if (bbox && IsArray(bbox) && 4 == bbox.length) {
        graphics.rectangle.apply(graphics, bbox);
        graphics.clip();
        graphics.endPath();
      }

      var res = xref.fetchIfRef(dict.get('Resources'));
      graphics.execute(code, xref, res);

      this.canvas = tmpCanvas;
  };

  constructor.prototype = {
    getPattern: function tiling_getPattern() {
      var matrix = this.matrix;
      var curMatrix = this.curMatrix;
      var ctx = this.ctx;

      if (curMatrix)
        ctx.setTransform.apply(ctx, curMatrix);

      if (matrix)
        ctx.transform.apply(ctx, matrix);

      var scale = this.scale;
      ctx.scale(1 / scale[0], 1 / scale[1]);

      return ctx.createPattern(this.canvas, 'repeat');
    }
  };
  return constructor;
})();


var PDFImage = (function() {
  function constructor(xref, res, image, inline) {
    this.image = image;
    if (image.getParams) {
      // JPX/JPEG2000 streams directly contain bits per component
      // and color space mode information.
      TODO('get params from actual stream');
      // var bits = ...
      // var colorspace = ...
    }
    // TODO cache rendered images?

    var dict = image.dict;
    this.width = dict.get('Width', 'W');
    this.height = dict.get('Height', 'H');

    if (this.width < 1 || this.height < 1)
      error('Invalid image width: ' + this.width + ' or height: ' +
            this.height);

    this.interpolate = dict.get('Interpolate', 'I') || false;
    this.imageMask = dict.get('ImageMask', 'IM') || false;

    var bitsPerComponent = image.bitsPerComponent;
    if (!bitsPerComponent) {
      bitsPerComponent = dict.get('BitsPerComponent', 'BPC');
      if (!bitsPerComponent) {
        if (this.imageMask)
          bitsPerComponent = 1;
        else
          error('Bits per component missing in image: ' + this.imageMask);
      }
    }
    this.bpc = bitsPerComponent;

    if (!this.imageMask) {
      var colorSpace = dict.get('ColorSpace', 'CS');
      if (!colorSpace) {
        TODO('JPX images (which don"t require color spaces');
        colorSpace = new Name('DeviceRGB');
      }
      this.colorSpace = ColorSpace.parse(colorSpace, xref, res);
      this.numComps = this.colorSpace.numComps;
    }

    this.decode = dict.get('Decode', 'D');

    var mask = xref.fetchIfRef(image.dict.get('Mask'));
    var smask = xref.fetchIfRef(image.dict.get('SMask'));

    if (mask) {
      TODO('masked images');
    } else if (smask) {
      this.smask = new PDFImage(xref, res, smask);
    }
  };

  constructor.prototype = {
    getComponents: function getComponents(buffer) {
      var bpc = this.bpc;
      if (bpc == 8)
        return buffer;

      var width = this.width;
      var height = this.height;
      var numComps = this.numComps;

      var length = width * height;
      var bufferPos = 0;
      var output = new Uint8Array(length);

      if (bpc == 1) {
        var rowComps = width * numComps;
        var mask = 0;
        var buf = 0;

        for (var i = 0, ii = length; i < ii; ++i) {
          if (i % rowComps == 0) {
            mask = 0;
            buf = 0;
          } else {
            mask >>= 1;
          }

          if (mask <= 0) {
            buf = buffer[bufferPos++];
            mask = 128;
          }

          var t = buf & mask;
          if (t == 0)
            output[i] = 0;
          else
            output[i] = 255;
        }
      } else {
        var rowComps = width * numComps;
        var bits = 0;
        var buf = 0;

        for (var i = 0, ii = length; i < ii; ++i) {
          while (bits < bpc) {
            buf = (buf << 8) | buffer[bufferPos++];
            bits += 8;
          }
          var remainingBits = bits - bpc;
          var ret = buf >> remainingBits;

          if (i % rowComps == 0) {
            buf = 0;
            bits = 0;
          } else {
            buf = buf & ((1 << remainingBits) - 1);
            bits = remainingBits;
          }
          output[i] = Math.round(255 * ret / ((1 << bpc) - 1));
        }
      }
      return output;
    },
    getOpacity: function getOpacity() {
      var smask = this.smask;
      var width = this.width;
      var height = this.height;
      var buf = new Uint8Array(width * height);

      if (smask) {
        var sw = smask.width;
        var sh = smask.height;
        if (sw != this.width || sh != this.height)
          error('smask dimensions do not match image dimensions: ' + sw +
                ' != ' + this.width + ', ' + sh + ' != ' + this.height);

        smask.fillGrayBuffer(buf);
        return buf;
      } else {
        for (var i = 0, ii = width * height; i < ii; ++i)
          buf[i] = 255;
      }
      return buf;
    },
    applyStencilMask: function applyStencilMask(buffer, inverseDecode) {
      var width = this.width, height = this.height;
      var bitStrideLength = (width + 7) >> 3;
      var imgArray = this.image.getBytes(bitStrideLength * height);
      var imgArrayPos = 0;
      var i, j, mask, buf;
      // removing making non-masked pixels transparent
      var bufferPos = 3; // alpha component offset
      for (i = 0; i < height; i++) {
        mask = 0;
        for (j = 0; j < width; j++) {
          if (!mask) {
            buf = imgArray[imgArrayPos++];
            mask = 128;
          }
          if (!(buf & mask) == inverseDecode) {
            buffer[bufferPos] = 0;
          }
          bufferPos += 4;
          mask >>= 1;
        }
      }
    },
    fillRgbaBuffer: function fillRgbaBuffer(buffer) {
      var numComps = this.numComps;
      var width = this.width;
      var height = this.height;
      var bpc = this.bpc;

      // rows start at byte boundary;
      var rowBytes = (width * numComps * bpc + 7) >> 3;
      var imgArray = this.image.getBytes(height * rowBytes);

      var comps = this.colorSpace.getRgbBuffer(this.getComponents(imgArray));
      var compsPos = 0;
      var opacity = this.getOpacity();
      var opacityPos = 0;
      var length = width * height * 4;

      for (var i = 0; i < length; i += 4) {
        buffer[i] = comps[compsPos++];
        buffer[i + 1] = comps[compsPos++];
        buffer[i + 2] = comps[compsPos++];
        buffer[i + 3] = opacity[opacityPos++];
      }
    },
    fillGrayBuffer: function fillGrayBuffer(buffer) {
      var numComps = this.numComps;
      if (numComps != 1)
        error('Reading gray scale from a color image: ' + numComps);

      var width = this.width;
      var height = this.height;
      var bpc = this.bpc;

      // rows start at byte boundary;
      var rowBytes = (width * numComps * bpc + 7) >> 3;
      var imgArray = this.image.getBytes(height * rowBytes);

      var comps = this.getComponents(imgArray);
      var length = width * height;

      for (var i = 0; i < length; ++i)
        buffer[i] = comps[i];
    }
  };
  return constructor;
})();

var PDFFunction = (function() {
  function constructor(xref, fn) {
    var dict = fn.dict;
    if (!dict)
      dict = fn;

    var types = [this.constructSampled,
                 null,
                 this.constructInterpolated,
                 this.constructStiched,
                 this.constructPostScript];

    var typeNum = dict.get('FunctionType');
    var typeFn = types[typeNum];
    if (!typeFn)
      error('Unknown type of function');

    typeFn.call(this, fn, dict, xref);
  };

  constructor.prototype = {
    constructSampled: function(str, dict) {
      var domain = dict.get('Domain');
      var range = dict.get('Range');

      if (!domain || !range)
        error('No domain or range');

      var inputSize = domain.length / 2;
      var outputSize = range.length / 2;

      if (inputSize != 1)
        error('No support for multi-variable inputs to functions: ' +
              inputSize);

      var size = dict.get('Size');
      var bps = dict.get('BitsPerSample');
      var order = dict.get('Order');
      if (!order)
        order = 1;
      if (order !== 1)
        error('No support for cubic spline interpolation: ' + order);

      var encode = dict.get('Encode');
      if (!encode) {
        encode = [];
        for (var i = 0; i < inputSize; ++i) {
          encode.push(0);
          encode.push(size[i] - 1);
        }
      }
      var decode = dict.get('Decode');
      if (!decode)
        decode = range;

      var samples = this.getSampleArray(size, outputSize, bps, str);

      this.func = function(args) {
        var clip = function(v, min, max) {
          if (v > max)
            v = max;
          else if (v < min)
            v = min;
          return v;
        }

        if (inputSize != args.length)
          error('Incorrect number of arguments: ' + inputSize + ' != ' +
                args.length);

        for (var i = 0; i < inputSize; i++) {
          var i2 = i * 2;

          // clip to the domain
          var v = clip(args[i], domain[i2], domain[i2 + 1]);

          // encode
          v = encode[i2] + ((v - domain[i2]) *
                            (encode[i2 + 1] - encode[i2]) /
                            (domain[i2 + 1] - domain[i2]));

          // clip to the size
          args[i] = clip(v, 0, size[i] - 1);
        }

        // interpolate to table
        TODO('Multi-dimensional interpolation');
        var floor = Math.floor(args[0]);
        var ceil = Math.ceil(args[0]);
        var scale = args[0] - floor;

        floor *= outputSize;
        ceil *= outputSize;

        var output = [];
        for (var i = 0; i < outputSize; ++i) {
          if (ceil == floor) {
            var v = samples[ceil + i];
          } else {
            var low = samples[floor + i];
            var high = samples[ceil + i];
            var v = low * scale + high * (1 - scale);
          }

          var i2 = i * 2;
          // decode
          v = decode[i2] + (v * (decode[i2 + 1] - decode[i2]) /
                            ((1 << bps) - 1));

          // clip to the domain
          output.push(clip(v, range[i2], range[i2 + 1]));
        }

        return output;
      }
    },
    getSampleArray: function(size, outputSize, bps, str) {
      var length = 1;
      for (var i = 0; i < size.length; i++)
        length *= size[i];
      length *= outputSize;

      var array = [];
      var codeSize = 0;
      var codeBuf = 0;

      var strBytes = str.getBytes((length * bps + 7) / 8);
      var strIdx = 0;
      for (var i = 0; i < length; i++) {
        var b;
        while (codeSize < bps) {
          codeBuf <<= 8;
          codeBuf |= strBytes[strIdx++];
          codeSize += 8;
        }
        codeSize -= bps;
        array.push(codeBuf >> codeSize);
        codeBuf &= (1 << codeSize) - 1;
      }
      return array;
    },
    constructInterpolated: function(str, dict) {
      var c0 = dict.get('C0') || [0];
      var c1 = dict.get('C1') || [1];
      var n = dict.get('N');

      if (!IsArray(c0) || !IsArray(c1))
        error('Illegal dictionary for interpolated function');

      var length = c0.length;
      var diff = [];
      for (var i = 0; i < length; ++i)
        diff.push(c1[i] - c0[i]);

      this.func = function(args) {
        var x = args[0];

        var out = [];
        for (var j = 0; j < length; ++j)
          out.push(c0[j] + (x^n * diff[i]));

        return out;
      }
    },
    constructStiched: function(fn, dict, xref) {
      var domain = dict.get('Domain');
      var range = dict.get('Range');

      if (!domain)
        error('No domain');

      var inputSize = domain.length / 2;
      if (inputSize != 1)
        error('Bad domain for stiched function');

      var fnRefs = dict.get('Functions');
      var fns = [];
      for (var i = 0, ii = fnRefs.length; i < ii; ++i)
        fns.push(new PDFFunction(xref, xref.fetchIfRef(fnRefs[i])));

      var bounds = dict.get('Bounds');
      var encode = dict.get('Encode');

      this.func = function(args) {
        var clip = function(v, min, max) {
          if (v > max)
            v = max;
          else if (v < min)
            v = min;
          return v;
        }

        // clip to domain
        var v = clip(args[0], domain[0], domain[1]);
        // calulate which bound the value is in
        for (var i = 0, ii = bounds.length; i < ii; ++i) {
          if (v < bounds[i])
            break;
        }

        // encode value into domain of function
        var dmin = domain[0];
        if (i > 0)
          dmin = bounds[i - 1];
        var dmax = domain[1];
        if (i < bounds.length)
          dmax = bounds[i];

        var rmin = encode[2 * i];
        var rmax = encode[2 * i + 1];

        var v2 = rmin + (v - dmin) * (rmax - rmin) / (dmax - dmin);

        // call the appropropriate function
        return fns[i].func([v2]);
      }
    },
    constructPostScript: function() {
      TODO('unhandled type of function');
      this.func = function() { return [255, 105, 180]; }
    }
  };

  return constructor;
})();<|MERGE_RESOLUTION|>--- conflicted
+++ resolved
@@ -3345,19 +3345,11 @@
       var xref = this.xref;
       var content = xref.fetchIfRef(this.content);
       var resources = xref.fetchIfRef(this.resources);
-<<<<<<< HEAD
-      if (IsArray(this.content)) {
-        // fetching items
-        var i, n = content.length;
-        for (i = 0; i < n; ++i)
-          content[i] = xref.fetchIfRef(this.content[i]);
-=======
       if (IsArray(content)) {
         // fetching items
         var i, n = content.length;
         for (i = 0; i < n; ++i)
           content[i] = xref.fetchIfRef(content[i]);
->>>>>>> aac97cd4
         content = new StreamsSequenceStream(content);
       }
       this.code = gfx.compile(content, xref, resources, fonts, images);
@@ -4204,10 +4196,7 @@
         fd = fontDict.get('FontDescriptor');
       }
 
-<<<<<<< HEAD
-=======
       var builtInEncoding = false;
->>>>>>> aac97cd4
       var encodingMap = {};
       var glyphMap = {};
       var charset = [];
@@ -4278,17 +4267,11 @@
         if (!baseEncoding) {
           var type = subType.name;
           if (type == 'TrueType') {
-<<<<<<< HEAD
-            baseEncoding = Encodings.WinAnsiEncoding.slice(0);
-          } else if (type == 'Type1') {
-            baseEncoding = Encodings.StandardEncoding.slice(0);
-=======
             baseEncoding = Encodings.WinAnsiEncoding.slice();
           } else if (type == 'Type1') {
             baseEncoding = Encodings.StandardEncoding.slice();
             if (!diffEncoding.length)
               builtInEncoding = true;
->>>>>>> aac97cd4
           } else {
             error('Unknown type of font');
           }
@@ -4310,10 +4293,7 @@
         }
 
         if (fontDict.has('ToUnicode')) {
-<<<<<<< HEAD
-=======
           encodingMap['empty'] = true;
->>>>>>> aac97cd4
           var cmapObj = xref.fetchIfRef(fontDict.get('ToUnicode'));
           if (IsName(cmapObj)) {
             error('ToUnicode file cmap translation not implemented');
